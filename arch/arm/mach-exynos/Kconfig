# arch/arm/mach-exynos/Kconfig
#
# Copyright (c) 2010-2011 Samsung Electronics Co., Ltd.
#		http://www.samsung.com/
#
# Licensed under GPLv2

# Configuration options for the EXYNOS4

menuconfig ARCH_EXYNOS
	bool "Samsung EXYNOS"
	depends on ARCH_MULTI_V7
	select ARCH_HAS_BANDGAP
	select ARCH_HAS_HOLES_MEMORYMODEL
	select ARCH_REQUIRE_GPIOLIB
	select ARM_AMBA
	select ARM_GIC
	select COMMON_CLK_SAMSUNG
	select EXYNOS_THERMAL
	select HAVE_ARM_SCU if SMP
	select HAVE_S3C2410_I2C if I2C
	select HAVE_S3C2410_WATCHDOG if WATCHDOG
	select HAVE_S3C_RTC if RTC_CLASS
	select PINCTRL
	select PINCTRL_EXYNOS
	select PM_GENERIC_DOMAINS if PM
	select S5P_DEV_MFC
	select SRAM
	select THERMAL
	select MFD_SYSCON
<<<<<<< HEAD
	select CLKSRC_EXYNOS_MCT
=======
	select POWER_RESET
	select POWER_RESET_SYSCON
	select POWER_RESET_SYSCON_POWEROFF
>>>>>>> d6bd0579
	help
	  Support for SAMSUNG EXYNOS SoCs (EXYNOS4/5)

if ARCH_EXYNOS

config S5P_DEV_MFC
	bool
	help
	  Compile in setup memory (init) code for MFC

config ARCH_EXYNOS3
	bool "SAMSUNG EXYNOS3"
	select ARM_CPU_SUSPEND if PM
	help
	  Samsung EXYNOS3 (Cortex-A7) SoC based systems

config ARCH_EXYNOS4
	bool "SAMSUNG EXYNOS4"
	default y
	select ARM_CPU_SUSPEND if PM_SLEEP
	select CLKSRC_SAMSUNG_PWM if CPU_EXYNOS4210
	select CPU_EXYNOS4210
	select GIC_NON_BANKED
	select KEYBOARD_SAMSUNG if INPUT_KEYBOARD
	select MIGHT_HAVE_CACHE_L2X0
	help
	  Samsung EXYNOS4 (Cortex-A9) SoC based systems

config ARCH_EXYNOS5
	bool "SAMSUNG EXYNOS5"
	default y
	help
	  Samsung EXYNOS5 (Cortex-A15/A7) SoC based systems

comment "EXYNOS SoCs"

config SOC_EXYNOS3250
	bool "SAMSUNG EXYNOS3250"
	default y
	depends on ARCH_EXYNOS3

config CPU_EXYNOS4210
	bool "SAMSUNG EXYNOS4210"
	default y
	depends on ARCH_EXYNOS4

config SOC_EXYNOS4212
	bool "SAMSUNG EXYNOS4212"
	default y
	depends on ARCH_EXYNOS4

config SOC_EXYNOS4412
	bool "SAMSUNG EXYNOS4412"
	default y
	depends on ARCH_EXYNOS4

config SOC_EXYNOS4415
	bool "SAMSUNG EXYNOS4415"
	default y
	depends on ARCH_EXYNOS4

config SOC_EXYNOS5250
	bool "SAMSUNG EXYNOS5250"
	default y
	depends on ARCH_EXYNOS5

config SOC_EXYNOS5260
	bool "SAMSUNG EXYNOS5260"
	default y
	depends on ARCH_EXYNOS5

config SOC_EXYNOS5410
	bool "SAMSUNG EXYNOS5410"
	default y
	depends on ARCH_EXYNOS5

config SOC_EXYNOS5420
	bool "SAMSUNG EXYNOS5420"
	default y
	depends on ARCH_EXYNOS5

config SOC_EXYNOS5440
	bool "SAMSUNG EXYNOS5440"
	default y
	depends on ARCH_EXYNOS5
	select ARCH_DMA_ADDR_T_64BIT if ARM_LPAE
	select HAVE_ARM_ARCH_TIMER
	select AUTO_ZRELADDR
	select MIGHT_HAVE_PCI
	select PCI_DOMAINS if PCI
	select PINCTRL_EXYNOS5440
	select PM_OPP
	help
	  Enable EXYNOS5440 SoC support

config SOC_EXYNOS5800
	bool "SAMSUNG EXYNOS5800"
	default y
	depends on SOC_EXYNOS5420

config EXYNOS5420_MCPM
	bool "Exynos5420 Multi-Cluster PM support"
	depends on MCPM && SOC_EXYNOS5420
	select ARM_CCI400_PORT_CTRL
	select ARM_CPU_SUSPEND
	help
	  This is needed to provide CPU and cluster power management
	  on Exynos5420 implementing big.LITTLE.

config EXYNOS_CPU_SUSPEND
	bool
	select ARM_CPU_SUSPEND
	default PM_SLEEP || ARM_EXYNOS_CPUIDLE

endif<|MERGE_RESOLUTION|>--- conflicted
+++ resolved
@@ -28,13 +28,10 @@
 	select SRAM
 	select THERMAL
 	select MFD_SYSCON
-<<<<<<< HEAD
 	select CLKSRC_EXYNOS_MCT
-=======
 	select POWER_RESET
 	select POWER_RESET_SYSCON
 	select POWER_RESET_SYSCON_POWEROFF
->>>>>>> d6bd0579
 	help
 	  Support for SAMSUNG EXYNOS SoCs (EXYNOS4/5)
 
