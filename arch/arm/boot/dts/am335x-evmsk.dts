--- conflicted
+++ resolved
@@ -31,213 +31,6 @@
 		reg = <0x80000000 0x10000000>; /* 256 MB */
 	};
 
-<<<<<<< HEAD
-	am33xx_pinmux: pinmux@44e10800 {
-		pinctrl-names = "default";
-		pinctrl-0 = <&gpio_keys_s0 &clkout2_pin>;
-
-		user_leds_s0: user_leds_s0 {
-			pinctrl-single,pins = <
-				0x10 (PIN_OUTPUT_PULLDOWN | MUX_MODE7)	/* gpmc_ad4.gpio1_4 */
-				0x14 (PIN_OUTPUT_PULLDOWN | MUX_MODE7)	/* gpmc_ad5.gpio1_5 */
-				0x18 (PIN_OUTPUT_PULLDOWN | MUX_MODE7)	/* gpmc_ad6.gpio1_6 */
-				0x1c (PIN_OUTPUT_PULLDOWN | MUX_MODE7)	/* gpmc_ad7.gpio1_7 */
-			>;
-		};
-
-		gpio_keys_s0: gpio_keys_s0 {
-			pinctrl-single,pins = <
-				0x94 (PIN_INPUT_PULLDOWN | MUX_MODE7)	/* gpmc_oen_ren.gpio2_3 */
-				0x90 (PIN_INPUT_PULLDOWN | MUX_MODE7)	/* gpmc_advn_ale.gpio2_2 */
-				0x70 (PIN_INPUT_PULLDOWN | MUX_MODE7)	/* gpmc_wait0.gpio0_30 */
-				0x9c (PIN_INPUT_PULLDOWN | MUX_MODE7)	/* gpmc_ben0_cle.gpio2_5 */
-			>;
-		};
-
-		i2c0_pins: pinmux_i2c0_pins {
-			pinctrl-single,pins = <
-				0x188 (PIN_INPUT_PULLUP | MUX_MODE0)	/* i2c0_sda.i2c0_sda */
-				0x18c (PIN_INPUT_PULLUP | MUX_MODE0)	/* i2c0_scl.i2c0_scl */
-			>;
-		};
-
-		uart0_pins: pinmux_uart0_pins {
-			pinctrl-single,pins = <
-				0x170 (PIN_INPUT_PULLUP | MUX_MODE0)	/* uart0_rxd.uart0_rxd */
-				0x174 (PIN_OUTPUT_PULLDOWN | MUX_MODE0)		/* uart0_txd.uart0_txd */
-			>;
-		};
-
-		clkout2_pin: pinmux_clkout2_pin {
-			pinctrl-single,pins = <
-				0x1b4 (PIN_OUTPUT_PULLDOWN | MUX_MODE3)		/* xdma_event_intr1.clkout2 */
-			>;
-		};
-
-		ecap2_pins: backlight_pins {
-			pinctrl-single,pins = <
-				0x19c 0x4	/* mcasp0_ahclkr.ecap2_in_pwm2_out MODE4 */
-			>;
-		};
-
-		cpsw_default: cpsw_default {
-			pinctrl-single,pins = <
-				/* Slave 1 */
-				0x114 (PIN_OUTPUT_PULLDOWN | MUX_MODE2)	/* mii1_txen.rgmii1_tctl */
-				0x118 (PIN_INPUT_PULLDOWN | MUX_MODE2)	/* mii1_rxdv.rgmii1_rctl */
-				0x11c (PIN_OUTPUT_PULLDOWN | MUX_MODE2)	/* mii1_txd3.rgmii1_td3 */
-				0x120 (PIN_OUTPUT_PULLDOWN | MUX_MODE2)	/* mii1_txd2.rgmii1_td2 */
-				0x124 (PIN_OUTPUT_PULLDOWN | MUX_MODE2)	/* mii1_txd1.rgmii1_td1 */
-				0x128 (PIN_OUTPUT_PULLDOWN | MUX_MODE2)	/* mii1_txd0.rgmii1_td0 */
-				0x12c (PIN_OUTPUT_PULLDOWN | MUX_MODE2)	/* mii1_txclk.rgmii1_tclk */
-				0x130 (PIN_INPUT_PULLDOWN | MUX_MODE2)	/* mii1_rxclk.rgmii1_rclk */
-				0x134 (PIN_INPUT_PULLDOWN | MUX_MODE2)	/* mii1_rxd3.rgmii1_rd3 */
-				0x138 (PIN_INPUT_PULLDOWN | MUX_MODE2)	/* mii1_rxd2.rgmii1_rd2 */
-				0x13c (PIN_INPUT_PULLDOWN | MUX_MODE2)	/* mii1_rxd1.rgmii1_rd1 */
-				0x140 (PIN_INPUT_PULLDOWN | MUX_MODE2)	/* mii1_rxd0.rgmii1_rd0 */
-
-				/* Slave 2 */
-				0x40 (PIN_OUTPUT_PULLDOWN | MUX_MODE2)	/* gpmc_a0.rgmii2_tctl */
-				0x44 (PIN_INPUT_PULLDOWN | MUX_MODE2)	/* gpmc_a1.rgmii2_rctl */
-				0x48 (PIN_OUTPUT_PULLDOWN | MUX_MODE2)	/* gpmc_a2.rgmii2_td3 */
-				0x4c (PIN_OUTPUT_PULLDOWN | MUX_MODE2)	/* gpmc_a3.rgmii2_td2 */
-				0x50 (PIN_OUTPUT_PULLDOWN | MUX_MODE2)	/* gpmc_a4.rgmii2_td1 */
-				0x54 (PIN_OUTPUT_PULLDOWN | MUX_MODE2)	/* gpmc_a5.rgmii2_td0 */
-				0x58 (PIN_OUTPUT_PULLDOWN | MUX_MODE2)	/* gpmc_a6.rgmii2_tclk */
-				0x5c (PIN_INPUT_PULLDOWN | MUX_MODE2)	/* gpmc_a7.rgmii2_rclk */
-				0x60 (PIN_INPUT_PULLDOWN | MUX_MODE2)	/* gpmc_a8.rgmii2_rd3 */
-				0x64 (PIN_INPUT_PULLDOWN | MUX_MODE2)	/* gpmc_a9.rgmii2_rd2 */
-				0x68 (PIN_INPUT_PULLDOWN | MUX_MODE2)	/* gpmc_a10.rgmii2_rd1 */
-				0x6c (PIN_INPUT_PULLDOWN | MUX_MODE2)	/* gpmc_a11.rgmii2_rd0 */
-			>;
-		};
-
-		cpsw_sleep: cpsw_sleep {
-			pinctrl-single,pins = <
-				/* Slave 1 reset value */
-				0x114 (PIN_INPUT_PULLDOWN | MUX_MODE7)
-				0x118 (PIN_INPUT_PULLDOWN | MUX_MODE7)
-				0x11c (PIN_INPUT_PULLDOWN | MUX_MODE7)
-				0x120 (PIN_INPUT_PULLDOWN | MUX_MODE7)
-				0x124 (PIN_INPUT_PULLDOWN | MUX_MODE7)
-				0x128 (PIN_INPUT_PULLDOWN | MUX_MODE7)
-				0x12c (PIN_INPUT_PULLDOWN | MUX_MODE7)
-				0x130 (PIN_INPUT_PULLDOWN | MUX_MODE7)
-				0x134 (PIN_INPUT_PULLDOWN | MUX_MODE7)
-				0x138 (PIN_INPUT_PULLDOWN | MUX_MODE7)
-				0x13c (PIN_INPUT_PULLDOWN | MUX_MODE7)
-				0x140 (PIN_INPUT_PULLDOWN | MUX_MODE7)
-
-				/* Slave 2 reset value*/
-				0x40 (PIN_INPUT_PULLDOWN | MUX_MODE7)
-				0x44 (PIN_INPUT_PULLDOWN | MUX_MODE7)
-				0x48 (PIN_INPUT_PULLDOWN | MUX_MODE7)
-				0x4c (PIN_INPUT_PULLDOWN | MUX_MODE7)
-				0x50 (PIN_INPUT_PULLDOWN | MUX_MODE7)
-				0x54 (PIN_INPUT_PULLDOWN | MUX_MODE7)
-				0x58 (PIN_INPUT_PULLDOWN | MUX_MODE7)
-				0x5c (PIN_INPUT_PULLDOWN | MUX_MODE7)
-				0x60 (PIN_INPUT_PULLDOWN | MUX_MODE7)
-				0x64 (PIN_INPUT_PULLDOWN | MUX_MODE7)
-				0x68 (PIN_INPUT_PULLDOWN | MUX_MODE7)
-				0x6c (PIN_INPUT_PULLDOWN | MUX_MODE7)
-			>;
-		};
-
-		davinci_mdio_default: davinci_mdio_default {
-			pinctrl-single,pins = <
-				/* MDIO */
-				0x148 (PIN_INPUT_PULLUP | SLEWCTRL_FAST | MUX_MODE0)	/* mdio_data.mdio_data */
-				0x14c (PIN_OUTPUT_PULLUP | MUX_MODE0)			/* mdio_clk.mdio_clk */
-			>;
-		};
-
-		davinci_mdio_sleep: davinci_mdio_sleep {
-			pinctrl-single,pins = <
-				/* MDIO reset value */
-				0x148 (PIN_INPUT_PULLDOWN | MUX_MODE7)
-				0x14c (PIN_INPUT_PULLDOWN | MUX_MODE7)
-			>;
-		};
-	};
-
-	ocp {
-		uart0: serial@44e09000 {
-			pinctrl-names = "default";
-			pinctrl-0 = <&uart0_pins>;
-
-			status = "okay";
-		};
-
-		i2c0: i2c@44e0b000 {
-			pinctrl-names = "default";
-			pinctrl-0 = <&i2c0_pins>;
-
-			status = "okay";
-			clock-frequency = <400000>;
-
-			tps: tps@2d {
-				reg = <0x2d>;
-			};
-
-			lis331dlh: lis331dlh@18 {
-				compatible = "st,lis331dlh", "st,lis3lv02d";
-				reg = <0x18>;
-				Vdd-supply = <&lis3_reg>;
-				Vdd_IO-supply = <&lis3_reg>;
-
-				st,click-single-x;
-				st,click-single-y;
-				st,click-single-z;
-				st,click-thresh-x = <10>;
-				st,click-thresh-y = <10>;
-				st,click-thresh-z = <10>;
-				st,irq1-click;
-				st,irq2-click;
-				st,wakeup-x-lo;
-				st,wakeup-x-hi;
-				st,wakeup-y-lo;
-				st,wakeup-y-hi;
-				st,wakeup-z-lo;
-				st,wakeup-z-hi;
-				st,min-limit-x = <120>;
-				st,min-limit-y = <120>;
-				st,min-limit-z = <140>;
-				st,max-limit-x = <550>;
-				st,max-limit-y = <550>;
-				st,max-limit-z = <750>;
-			};
-		};
-
-		musb: usb@47400000 {
-			status = "okay";
-
-			control@44e10000 {
-				status = "okay";
-			};
-
-			usb-phy@47401300 {
-				status = "okay";
-			};
-
-			usb@47401000 {
-				status = "okay";
-			};
-		};
-
-		epwmss2: epwmss@48304000 {
-			status = "okay";
-
-			ecap2: ecap@48304100 {
-				status = "okay";
-				pinctrl-names = "default";
-				pinctrl-0 = <&ecap2_pins>;
-			};
-		};
-	};
-
-=======
->>>>>>> d8ec26d7
 	vbat: fixedregulator@0 {
 		compatible = "regulator-fixed";
 		regulator-name = "vbat";
