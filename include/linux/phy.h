/*
 * Framework and drivers for configuring and reading different PHYs
 * Based on code in sungem_phy.c and gianfar_phy.c
 *
 * Author: Andy Fleming
 *
 * Copyright (c) 2004 Freescale Semiconductor, Inc.
 *
 * This program is free software; you can redistribute  it and/or modify it
 * under  the terms of  the GNU General  Public License as published by the
 * Free Software Foundation;  either version 2 of the  License, or (at your
 * option) any later version.
 *
 */

#ifndef __PHY_H
#define __PHY_H

#include <linux/spinlock.h>
#include <linux/ethtool.h>
#include <linux/mii.h>
#include <linux/timer.h>
#include <linux/workqueue.h>
#include <linux/mod_devicetable.h>

#include <linux/atomic.h>

#define PHY_DEFAULT_FEATURES	(SUPPORTED_Autoneg | \
				 SUPPORTED_TP | \
				 SUPPORTED_MII)

#define PHY_10BT_FEATURES	(SUPPORTED_10baseT_Half | \
				 SUPPORTED_10baseT_Full)

#define PHY_100BT_FEATURES	(SUPPORTED_100baseT_Half | \
				 SUPPORTED_100baseT_Full)

#define PHY_1000BT_FEATURES	(SUPPORTED_1000baseT_Half | \
				 SUPPORTED_1000baseT_Full)

#define PHY_BASIC_FEATURES	(PHY_10BT_FEATURES | \
				 PHY_100BT_FEATURES | \
				 PHY_DEFAULT_FEATURES)

#define PHY_GBIT_FEATURES	(PHY_BASIC_FEATURES | \
				 PHY_1000BT_FEATURES)


/*
 * Set phydev->irq to PHY_POLL if interrupts are not supported,
 * or not desired for this PHY.  Set to PHY_IGNORE_INTERRUPT if
 * the attached driver handles the interrupt
 */
#define PHY_POLL		-1
#define PHY_IGNORE_INTERRUPT	-2

#define PHY_HAS_INTERRUPT	0x00000001
#define PHY_HAS_MAGICANEG	0x00000002
#define PHY_IS_INTERNAL		0x00000004

/* Interface Mode definitions */
typedef enum {
	PHY_INTERFACE_MODE_NA,
	PHY_INTERFACE_MODE_MII,
	PHY_INTERFACE_MODE_GMII,
	PHY_INTERFACE_MODE_SGMII,
	PHY_INTERFACE_MODE_TBI,
	PHY_INTERFACE_MODE_REVMII,
	PHY_INTERFACE_MODE_RMII,
	PHY_INTERFACE_MODE_RGMII,
	PHY_INTERFACE_MODE_RGMII_ID,
	PHY_INTERFACE_MODE_RGMII_RXID,
	PHY_INTERFACE_MODE_RGMII_TXID,
	PHY_INTERFACE_MODE_RTBI,
	PHY_INTERFACE_MODE_SMII,
	PHY_INTERFACE_MODE_XGMII,
	PHY_INTERFACE_MODE_MOCA,
<<<<<<< HEAD
=======
	PHY_INTERFACE_MODE_QSGMII,
>>>>>>> f58b8487
	PHY_INTERFACE_MODE_MAX,
} phy_interface_t;

/**
 * It maps 'enum phy_interface_t' found in include/linux/phy.h
 * into the device tree binding of 'phy-mode', so that Ethernet
 * device driver can get phy interface from device tree.
 */
static inline const char *phy_modes(phy_interface_t interface)
{
	switch (interface) {
	case PHY_INTERFACE_MODE_NA:
		return "";
	case PHY_INTERFACE_MODE_MII:
		return "mii";
	case PHY_INTERFACE_MODE_GMII:
		return "gmii";
	case PHY_INTERFACE_MODE_SGMII:
		return "sgmii";
	case PHY_INTERFACE_MODE_TBI:
		return "tbi";
	case PHY_INTERFACE_MODE_REVMII:
		return "rev-mii";
	case PHY_INTERFACE_MODE_RMII:
		return "rmii";
	case PHY_INTERFACE_MODE_RGMII:
		return "rgmii";
	case PHY_INTERFACE_MODE_RGMII_ID:
		return "rgmii-id";
	case PHY_INTERFACE_MODE_RGMII_RXID:
		return "rgmii-rxid";
	case PHY_INTERFACE_MODE_RGMII_TXID:
		return "rgmii-txid";
	case PHY_INTERFACE_MODE_RTBI:
		return "rtbi";
	case PHY_INTERFACE_MODE_SMII:
		return "smii";
	case PHY_INTERFACE_MODE_XGMII:
		return "xgmii";
	case PHY_INTERFACE_MODE_MOCA:
		return "moca";
<<<<<<< HEAD
=======
	case PHY_INTERFACE_MODE_QSGMII:
		return "qsgmii";
>>>>>>> f58b8487
	default:
		return "unknown";
	}
}


#define PHY_INIT_TIMEOUT	100000
#define PHY_STATE_TIME		1
#define PHY_FORCE_TIMEOUT	10
#define PHY_AN_TIMEOUT		10

#define PHY_MAX_ADDR	32

/* Used when trying to connect to a specific phy (mii bus id:phy device id) */
#define PHY_ID_FMT "%s:%02x"

/*
 * Need to be a little smaller than phydev->dev.bus_id to leave room
 * for the ":%02x"
 */
#define MII_BUS_ID_SIZE	(20 - 3)

/* Or MII_ADDR_C45 into regnum for read/write on mii_bus to enable the 21 bit
   IEEE 802.3ae clause 45 addressing mode used by 10GIGE phy chips. */
#define MII_ADDR_C45 (1<<30)

struct device;
struct sk_buff;

/*
 * The Bus class for PHYs.  Devices which provide access to
 * PHYs should register using this structure
 */
struct mii_bus {
	const char *name;
	char id[MII_BUS_ID_SIZE];
	void *priv;
	int (*read)(struct mii_bus *bus, int phy_id, int regnum);
	int (*write)(struct mii_bus *bus, int phy_id, int regnum, u16 val);
	int (*reset)(struct mii_bus *bus);

	/*
	 * A lock to ensure that only one thing can read/write
	 * the MDIO bus at a time
	 */
	struct mutex mdio_lock;

	struct device *parent;
	enum {
		MDIOBUS_ALLOCATED = 1,
		MDIOBUS_REGISTERED,
		MDIOBUS_UNREGISTERED,
		MDIOBUS_RELEASED,
	} state;
	struct device dev;

	/* list of all PHYs on bus */
	struct phy_device *phy_map[PHY_MAX_ADDR];

	/* PHY addresses to be ignored when probing */
	u32 phy_mask;

	/*
	 * Pointer to an array of interrupts, each PHY's
	 * interrupt at the index matching its address
	 */
	int *irq;
};
#define to_mii_bus(d) container_of(d, struct mii_bus, dev)

struct mii_bus *mdiobus_alloc_size(size_t);
static inline struct mii_bus *mdiobus_alloc(void)
{
	return mdiobus_alloc_size(0);
}

int mdiobus_register(struct mii_bus *bus);
void mdiobus_unregister(struct mii_bus *bus);
void mdiobus_free(struct mii_bus *bus);
struct phy_device *mdiobus_scan(struct mii_bus *bus, int addr);
int mdiobus_read(struct mii_bus *bus, int addr, u32 regnum);
int mdiobus_write(struct mii_bus *bus, int addr, u32 regnum, u16 val);


#define PHY_INTERRUPT_DISABLED	0x0
#define PHY_INTERRUPT_ENABLED	0x80000000

/* PHY state machine states:
 *
 * DOWN: PHY device and driver are not ready for anything.  probe
 * should be called if and only if the PHY is in this state,
 * given that the PHY device exists.
 * - PHY driver probe function will, depending on the PHY, set
 * the state to STARTING or READY
 *
 * STARTING:  PHY device is coming up, and the ethernet driver is
 * not ready.  PHY drivers may set this in the probe function.
 * If they do, they are responsible for making sure the state is
 * eventually set to indicate whether the PHY is UP or READY,
 * depending on the state when the PHY is done starting up.
 * - PHY driver will set the state to READY
 * - start will set the state to PENDING
 *
 * READY: PHY is ready to send and receive packets, but the
 * controller is not.  By default, PHYs which do not implement
 * probe will be set to this state by phy_probe().  If the PHY
 * driver knows the PHY is ready, and the PHY state is STARTING,
 * then it sets this STATE.
 * - start will set the state to UP
 *
 * PENDING: PHY device is coming up, but the ethernet driver is
 * ready.  phy_start will set this state if the PHY state is
 * STARTING.
 * - PHY driver will set the state to UP when the PHY is ready
 *
 * UP: The PHY and attached device are ready to do work.
 * Interrupts should be started here.
 * - timer moves to AN
 *
 * AN: The PHY is currently negotiating the link state.  Link is
 * therefore down for now.  phy_timer will set this state when it
 * detects the state is UP.  config_aneg will set this state
 * whenever called with phydev->autoneg set to AUTONEG_ENABLE.
 * - If autonegotiation finishes, but there's no link, it sets
 *   the state to NOLINK.
 * - If aneg finishes with link, it sets the state to RUNNING,
 *   and calls adjust_link
 * - If autonegotiation did not finish after an arbitrary amount
 *   of time, autonegotiation should be tried again if the PHY
 *   supports "magic" autonegotiation (back to AN)
 * - If it didn't finish, and no magic_aneg, move to FORCING.
 *
 * NOLINK: PHY is up, but not currently plugged in.
 * - If the timer notes that the link comes back, we move to RUNNING
 * - config_aneg moves to AN
 * - phy_stop moves to HALTED
 *
 * FORCING: PHY is being configured with forced settings
 * - if link is up, move to RUNNING
 * - If link is down, we drop to the next highest setting, and
 *   retry (FORCING) after a timeout
 * - phy_stop moves to HALTED
 *
 * RUNNING: PHY is currently up, running, and possibly sending
 * and/or receiving packets
 * - timer will set CHANGELINK if we're polling (this ensures the
 *   link state is polled every other cycle of this state machine,
 *   which makes it every other second)
 * - irq will set CHANGELINK
 * - config_aneg will set AN
 * - phy_stop moves to HALTED
 *
 * CHANGELINK: PHY experienced a change in link state
 * - timer moves to RUNNING if link
 * - timer moves to NOLINK if the link is down
 * - phy_stop moves to HALTED
 *
 * HALTED: PHY is up, but no polling or interrupts are done. Or
 * PHY is in an error state.
 *
 * - phy_start moves to RESUMING
 *
 * RESUMING: PHY was halted, but now wants to run again.
 * - If we are forcing, or aneg is done, timer moves to RUNNING
 * - If aneg is not done, timer moves to AN
 * - phy_stop moves to HALTED
 */
enum phy_state {
	PHY_DOWN = 0,
	PHY_STARTING,
	PHY_READY,
	PHY_PENDING,
	PHY_UP,
	PHY_AN,
	PHY_RUNNING,
	PHY_NOLINK,
	PHY_FORCING,
	PHY_CHANGELINK,
	PHY_HALTED,
	PHY_RESUMING
};

/**
 * struct phy_c45_device_ids - 802.3-c45 Device Identifiers
 * @devices_in_package: Bit vector of devices present.
 * @device_ids: The device identifer for each present device.
 */
struct phy_c45_device_ids {
	u32 devices_in_package;
	u32 device_ids[8];
};

/* phy_device: An instance of a PHY
 *
 * drv: Pointer to the driver for this PHY instance
 * bus: Pointer to the bus this PHY is on
 * dev: driver model device structure for this PHY
 * phy_id: UID for this device found during discovery
 * c45_ids: 802.3-c45 Device Identifers if is_c45.
 * is_c45:  Set to true if this phy uses clause 45 addressing.
 * is_internal: Set to true if this phy is internal to a MAC.
 * state: state of the PHY for management purposes
 * dev_flags: Device-specific flags used by the PHY driver.
 * addr: Bus address of PHY
 * link_timeout: The number of timer firings to wait before the
 * giving up on the current attempt at acquiring a link
 * irq: IRQ number of the PHY's interrupt (-1 if none)
 * phy_timer: The timer for handling the state machine
 * phy_queue: A work_queue for the interrupt
 * attached_dev: The attached enet driver's device instance ptr
 * adjust_link: Callback for the enet controller to respond to
 * changes in the link state.
 *
 * speed, duplex, pause, supported, advertising, lp_advertising,
 * and autoneg are used like in mii_if_info
 *
 * interrupts currently only supports enabled or disabled,
 * but could be changed in the future to support enabling
 * and disabling specific interrupts
 *
 * Contains some infrastructure for polling and interrupt
 * handling, as well as handling shifts in PHY hardware state
 */
struct phy_device {
	/* Information about the PHY type */
	/* And management functions */
	struct phy_driver *drv;

	struct mii_bus *bus;

	struct device dev;

	u32 phy_id;

	struct phy_c45_device_ids c45_ids;
	bool is_c45;
	bool is_internal;
	bool has_fixups;

	enum phy_state state;

	u32 dev_flags;

	phy_interface_t interface;

	/* Bus address of the PHY (0-31) */
	int addr;

	/*
	 * forced speed & duplex (no autoneg)
	 * partner speed & duplex & pause (autoneg)
	 */
	int speed;
	int duplex;
	int pause;
	int asym_pause;

	/* The most recently read link state */
	int link;

	/* Enabled Interrupts */
	u32 interrupts;

	/* Union of PHY and Attached devices' supported modes */
	/* See mii.h for more info */
	u32 supported;
	u32 advertising;
	u32 lp_advertising;

	int autoneg;

	int link_timeout;

	/*
	 * Interrupt number for this PHY
	 * -1 means no interrupt
	 */
	int irq;

	/* private data pointer */
	/* For use by PHYs to maintain extra state */
	void *priv;

	/* Interrupt and Polling infrastructure */
	struct work_struct phy_queue;
	struct delayed_work state_queue;
	atomic_t irq_disable;

	struct mutex lock;

	struct net_device *attached_dev;

	void (*adjust_link)(struct net_device *dev);
};
#define to_phy_device(d) container_of(d, struct phy_device, dev)

/* struct phy_driver: Driver structure for a particular PHY type
 *
 * phy_id: The result of reading the UID registers of this PHY
 *   type, and ANDing them with the phy_id_mask.  This driver
 *   only works for PHYs with IDs which match this field
 * name: The friendly name of this PHY type
 * phy_id_mask: Defines the important bits of the phy_id
 * features: A list of features (speed, duplex, etc) supported
 *   by this PHY
 * flags: A bitfield defining certain other features this PHY
 *   supports (like interrupts)
 *
 * The drivers must implement config_aneg and read_status.  All
 * other functions are optional. Note that none of these
 * functions should be called from interrupt time.  The goal is
 * for the bus read/write functions to be able to block when the
 * bus transaction is happening, and be freed up by an interrupt
 * (The MPC85xx has this ability, though it is not currently
 * supported in the driver).
 */
struct phy_driver {
	u32 phy_id;
	char *name;
	unsigned int phy_id_mask;
	u32 features;
	u32 flags;

	/*
	 * Called to issue a PHY software reset
	 */
	int (*soft_reset)(struct phy_device *phydev);

	/*
	 * Called to initialize the PHY,
	 * including after a reset
	 */
	int (*config_init)(struct phy_device *phydev);

	/*
	 * Called during discovery.  Used to set
	 * up device-specific structures, if any
	 */
	int (*probe)(struct phy_device *phydev);

	/* PHY Power Management */
	int (*suspend)(struct phy_device *phydev);
	int (*resume)(struct phy_device *phydev);

	/*
	 * Configures the advertisement and resets
	 * autonegotiation if phydev->autoneg is on,
	 * forces the speed to the current settings in phydev
	 * if phydev->autoneg is off
	 */
	int (*config_aneg)(struct phy_device *phydev);

	/* Determines the auto negotiation result */
	int (*aneg_done)(struct phy_device *phydev);

	/* Determines the negotiated speed and duplex */
	int (*read_status)(struct phy_device *phydev);

	/* Clears any pending interrupts */
	int (*ack_interrupt)(struct phy_device *phydev);

	/* Enables or disables interrupts */
	int (*config_intr)(struct phy_device *phydev);

	/*
	 * Checks if the PHY generated an interrupt.
	 * For multi-PHY devices with shared PHY interrupt pin
	 */
	int (*did_interrupt)(struct phy_device *phydev);

	/* Clears up any memory if needed */
	void (*remove)(struct phy_device *phydev);

	/* Returns true if this is a suitable driver for the given
	 * phydev.  If NULL, matching is based on phy_id and
	 * phy_id_mask.
	 */
	int (*match_phy_device)(struct phy_device *phydev);

	/* Handles ethtool queries for hardware time stamping. */
	int (*ts_info)(struct phy_device *phydev, struct ethtool_ts_info *ti);

	/* Handles SIOCSHWTSTAMP ioctl for hardware time stamping. */
	int  (*hwtstamp)(struct phy_device *phydev, struct ifreq *ifr);

	/*
	 * Requests a Rx timestamp for 'skb'. If the skb is accepted,
	 * the phy driver promises to deliver it using netif_rx() as
	 * soon as a timestamp becomes available. One of the
	 * PTP_CLASS_ values is passed in 'type'. The function must
	 * return true if the skb is accepted for delivery.
	 */
	bool (*rxtstamp)(struct phy_device *dev, struct sk_buff *skb, int type);

	/*
	 * Requests a Tx timestamp for 'skb'. The phy driver promises
	 * to deliver it using skb_complete_tx_timestamp() as soon as a
	 * timestamp becomes available. One of the PTP_CLASS_ values
	 * is passed in 'type'.
	 */
	void (*txtstamp)(struct phy_device *dev, struct sk_buff *skb, int type);

	/* Some devices (e.g. qnap TS-119P II) require PHY register changes to
	 * enable Wake on LAN, so set_wol is provided to be called in the
	 * ethernet driver's set_wol function. */
	int (*set_wol)(struct phy_device *dev, struct ethtool_wolinfo *wol);

	/* See set_wol, but for checking whether Wake on LAN is enabled. */
	void (*get_wol)(struct phy_device *dev, struct ethtool_wolinfo *wol);

	struct device_driver driver;
};
#define to_phy_driver(d) container_of(d, struct phy_driver, driver)

#define PHY_ANY_ID "MATCH ANY PHY"
#define PHY_ANY_UID 0xffffffff

/* A Structure for boards to register fixups with the PHY Lib */
struct phy_fixup {
	struct list_head list;
	char bus_id[20];
	u32 phy_uid;
	u32 phy_uid_mask;
	int (*run)(struct phy_device *phydev);
};

/**
 * phy_read_mmd - Convenience function for reading a register
 * from an MMD on a given PHY.
 * @phydev: The phy_device struct
 * @devad: The MMD to read from
 * @regnum: The register on the MMD to read
 *
 * Same rules as for phy_read();
 */
static inline int phy_read_mmd(struct phy_device *phydev, int devad, u32 regnum)
{
	if (!phydev->is_c45)
		return -EOPNOTSUPP;

	return mdiobus_read(phydev->bus, phydev->addr,
			    MII_ADDR_C45 | (devad << 16) | (regnum & 0xffff));
}

/**
 * phy_read - Convenience function for reading a given PHY register
 * @phydev: the phy_device struct
 * @regnum: register number to read
 *
 * NOTE: MUST NOT be called from interrupt context,
 * because the bus read/write functions may wait for an interrupt
 * to conclude the operation.
 */
static inline int phy_read(struct phy_device *phydev, u32 regnum)
{
	return mdiobus_read(phydev->bus, phydev->addr, regnum);
}

/**
 * phy_write - Convenience function for writing a given PHY register
 * @phydev: the phy_device struct
 * @regnum: register number to write
 * @val: value to write to @regnum
 *
 * NOTE: MUST NOT be called from interrupt context,
 * because the bus read/write functions may wait for an interrupt
 * to conclude the operation.
 */
static inline int phy_write(struct phy_device *phydev, u32 regnum, u16 val)
{
	return mdiobus_write(phydev->bus, phydev->addr, regnum, val);
}

/**
 * phy_interrupt_is_valid - Convenience function for testing a given PHY irq
 * @phydev: the phy_device struct
 *
 * NOTE: must be kept in sync with addition/removal of PHY_POLL and
 * PHY_IGNORE_INTERRUPT
 */
static inline bool phy_interrupt_is_valid(struct phy_device *phydev)
{
	return phydev->irq != PHY_POLL && phydev->irq != PHY_IGNORE_INTERRUPT;
}

/**
 * phy_is_internal - Convenience function for testing if a PHY is internal
 * @phydev: the phy_device struct
 */
static inline bool phy_is_internal(struct phy_device *phydev)
{
	return phydev->is_internal;
}

/**
 * phy_write_mmd - Convenience function for writing a register
 * on an MMD on a given PHY.
 * @phydev: The phy_device struct
 * @devad: The MMD to read from
 * @regnum: The register on the MMD to read
 * @val: value to write to @regnum
 *
 * Same rules as for phy_write();
 */
static inline int phy_write_mmd(struct phy_device *phydev, int devad,
				u32 regnum, u16 val)
{
	if (!phydev->is_c45)
		return -EOPNOTSUPP;

	regnum = MII_ADDR_C45 | ((devad & 0x1f) << 16) | (regnum & 0xffff);

	return mdiobus_write(phydev->bus, phydev->addr, regnum, val);
}

struct phy_device *phy_device_create(struct mii_bus *bus, int addr, int phy_id,
				     bool is_c45,
				     struct phy_c45_device_ids *c45_ids);
struct phy_device *get_phy_device(struct mii_bus *bus, int addr, bool is_c45);
int phy_device_register(struct phy_device *phy);
int phy_init_hw(struct phy_device *phydev);
int phy_suspend(struct phy_device *phydev);
int phy_resume(struct phy_device *phydev);
struct phy_device *phy_attach(struct net_device *dev, const char *bus_id,
			      phy_interface_t interface);
struct phy_device *phy_find_first(struct mii_bus *bus);
int phy_attach_direct(struct net_device *dev, struct phy_device *phydev,
		      u32 flags, phy_interface_t interface);
int phy_connect_direct(struct net_device *dev, struct phy_device *phydev,
		       void (*handler)(struct net_device *),
		       phy_interface_t interface);
struct phy_device *phy_connect(struct net_device *dev, const char *bus_id,
			       void (*handler)(struct net_device *),
			       phy_interface_t interface);
void phy_disconnect(struct phy_device *phydev);
void phy_detach(struct phy_device *phydev);
void phy_start(struct phy_device *phydev);
void phy_stop(struct phy_device *phydev);
int phy_start_aneg(struct phy_device *phydev);

int phy_stop_interrupts(struct phy_device *phydev);

static inline int phy_read_status(struct phy_device *phydev)
{
	return phydev->drv->read_status(phydev);
}

int genphy_setup_forced(struct phy_device *phydev);
int genphy_restart_aneg(struct phy_device *phydev);
int genphy_config_aneg(struct phy_device *phydev);
int genphy_aneg_done(struct phy_device *phydev);
int genphy_update_link(struct phy_device *phydev);
int genphy_read_status(struct phy_device *phydev);
int genphy_suspend(struct phy_device *phydev);
int genphy_resume(struct phy_device *phydev);
int genphy_soft_reset(struct phy_device *phydev);
void phy_driver_unregister(struct phy_driver *drv);
void phy_drivers_unregister(struct phy_driver *drv, int n);
int phy_driver_register(struct phy_driver *new_driver);
int phy_drivers_register(struct phy_driver *new_driver, int n);
void phy_state_machine(struct work_struct *work);
void phy_change(struct work_struct *work);
void phy_mac_interrupt(struct phy_device *phydev, int new_link);
void phy_start_machine(struct phy_device *phydev);
void phy_stop_machine(struct phy_device *phydev);
int phy_ethtool_sset(struct phy_device *phydev, struct ethtool_cmd *cmd);
int phy_ethtool_gset(struct phy_device *phydev, struct ethtool_cmd *cmd);
int phy_mii_ioctl(struct phy_device *phydev, struct ifreq *ifr, int cmd);
int phy_start_interrupts(struct phy_device *phydev);
void phy_print_status(struct phy_device *phydev);
void phy_device_free(struct phy_device *phydev);

int phy_register_fixup(const char *bus_id, u32 phy_uid, u32 phy_uid_mask,
		       int (*run)(struct phy_device *));
int phy_register_fixup_for_id(const char *bus_id,
			      int (*run)(struct phy_device *));
int phy_register_fixup_for_uid(u32 phy_uid, u32 phy_uid_mask,
			       int (*run)(struct phy_device *));

int phy_init_eee(struct phy_device *phydev, bool clk_stop_enable);
int phy_get_eee_err(struct phy_device *phydev);
int phy_ethtool_set_eee(struct phy_device *phydev, struct ethtool_eee *data);
int phy_ethtool_get_eee(struct phy_device *phydev, struct ethtool_eee *data);
int phy_ethtool_set_wol(struct phy_device *phydev, struct ethtool_wolinfo *wol);
void phy_ethtool_get_wol(struct phy_device *phydev,
			 struct ethtool_wolinfo *wol);

int __init mdio_bus_init(void);
void mdio_bus_exit(void);

extern struct bus_type mdio_bus_type;
#endif /* __PHY_H */<|MERGE_RESOLUTION|>--- conflicted
+++ resolved
@@ -75,10 +75,7 @@
 	PHY_INTERFACE_MODE_SMII,
 	PHY_INTERFACE_MODE_XGMII,
 	PHY_INTERFACE_MODE_MOCA,
-<<<<<<< HEAD
-=======
 	PHY_INTERFACE_MODE_QSGMII,
->>>>>>> f58b8487
 	PHY_INTERFACE_MODE_MAX,
 } phy_interface_t;
 
@@ -120,11 +117,8 @@
 		return "xgmii";
 	case PHY_INTERFACE_MODE_MOCA:
 		return "moca";
-<<<<<<< HEAD
-=======
 	case PHY_INTERFACE_MODE_QSGMII:
 		return "qsgmii";
->>>>>>> f58b8487
 	default:
 		return "unknown";
 	}
