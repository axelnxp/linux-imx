/*
 * kvm eventfd support - use eventfd objects to signal various KVM events
 *
 * Copyright 2009 Novell.  All Rights Reserved.
 * Copyright 2010 Red Hat, Inc. and/or its affiliates.
 *
 * Author:
 *	Gregory Haskins <ghaskins@novell.com>
 *
 * This file is free software; you can redistribute it and/or modify
 * it under the terms of version 2 of the GNU General Public License
 * as published by the Free Software Foundation.
 *
 * This program is distributed in the hope that it will be useful,
 * but WITHOUT ANY WARRANTY; without even the implied warranty of
 * MERCHANTABILITY or FITNESS FOR A PARTICULAR PURPOSE.	 See the
 * GNU General Public License for more details.
 *
 * You should have received a copy of the GNU General Public License
 * along with this program; if not, write to the Free Software Foundation,
 * Inc., 51 Franklin St, Fifth Floor, Boston, MA 02110-1301, USA.
 */

#include <linux/kvm_host.h>
#include <linux/kvm.h>
#include <linux/kvm_irqfd.h>
#include <linux/workqueue.h>
#include <linux/syscalls.h>
#include <linux/wait.h>
#include <linux/poll.h>
#include <linux/file.h>
#include <linux/list.h>
#include <linux/eventfd.h>
#include <linux/kernel.h>
#include <linux/srcu.h>
#include <linux/slab.h>
#include <linux/seqlock.h>
#include <linux/irqbypass.h>
#include <trace/events/kvm.h>

#include <kvm/iodev.h>

#ifdef CONFIG_HAVE_KVM_IRQFD


static void
irqfd_inject(struct work_struct *work)
{
	struct kvm_kernel_irqfd *irqfd =
		container_of(work, struct kvm_kernel_irqfd, inject);
	struct kvm *kvm = irqfd->kvm;

	if (!irqfd->resampler) {
		kvm_set_irq(kvm, KVM_USERSPACE_IRQ_SOURCE_ID, irqfd->gsi, 1,
				false);
		kvm_set_irq(kvm, KVM_USERSPACE_IRQ_SOURCE_ID, irqfd->gsi, 0,
				false);
	} else
		kvm_set_irq(kvm, KVM_IRQFD_RESAMPLE_IRQ_SOURCE_ID,
			    irqfd->gsi, 1, false);
}

/*
 * Since resampler irqfds share an IRQ source ID, we de-assert once
 * then notify all of the resampler irqfds using this GSI.  We can't
 * do multiple de-asserts or we risk racing with incoming re-asserts.
 */
static void
irqfd_resampler_ack(struct kvm_irq_ack_notifier *kian)
{
	struct kvm_kernel_irqfd_resampler *resampler;
	struct kvm *kvm;
	struct kvm_kernel_irqfd *irqfd;
	int idx;

	resampler = container_of(kian,
			struct kvm_kernel_irqfd_resampler, notifier);
	kvm = resampler->kvm;

	kvm_set_irq(kvm, KVM_IRQFD_RESAMPLE_IRQ_SOURCE_ID,
		    resampler->notifier.gsi, 0, false);

	idx = srcu_read_lock(&kvm->irq_srcu);

	list_for_each_entry_rcu(irqfd, &resampler->list, resampler_link)
		eventfd_signal(irqfd->resamplefd, 1);

	srcu_read_unlock(&kvm->irq_srcu, idx);
}

static void
irqfd_resampler_shutdown(struct kvm_kernel_irqfd *irqfd)
{
	struct kvm_kernel_irqfd_resampler *resampler = irqfd->resampler;
	struct kvm *kvm = resampler->kvm;

	mutex_lock(&kvm->irqfds.resampler_lock);

	list_del_rcu(&irqfd->resampler_link);
	synchronize_srcu(&kvm->irq_srcu);

	if (list_empty(&resampler->list)) {
		list_del(&resampler->link);
		kvm_unregister_irq_ack_notifier(kvm, &resampler->notifier);
		kvm_set_irq(kvm, KVM_IRQFD_RESAMPLE_IRQ_SOURCE_ID,
			    resampler->notifier.gsi, 0, false);
		kfree(resampler);
	}

	mutex_unlock(&kvm->irqfds.resampler_lock);
}

/*
 * Race-free decouple logic (ordering is critical)
 */
static void
irqfd_shutdown(struct work_struct *work)
{
	struct kvm_kernel_irqfd *irqfd =
		container_of(work, struct kvm_kernel_irqfd, shutdown);
	u64 cnt;

	/*
	 * Synchronize with the wait-queue and unhook ourselves to prevent
	 * further events.
	 */
	eventfd_ctx_remove_wait_queue(irqfd->eventfd, &irqfd->wait, &cnt);

	/*
	 * We know no new events will be scheduled at this point, so block
	 * until all previously outstanding events have completed
	 */
	flush_work(&irqfd->inject);

	if (irqfd->resampler) {
		irqfd_resampler_shutdown(irqfd);
		eventfd_ctx_put(irqfd->resamplefd);
	}

	/*
	 * It is now safe to release the object's resources
	 */
#ifdef CONFIG_HAVE_KVM_IRQ_BYPASS
	irq_bypass_unregister_consumer(&irqfd->consumer);
#endif
	eventfd_ctx_put(irqfd->eventfd);
	kfree(irqfd);
}


/* assumes kvm->irqfds.lock is held */
static bool
irqfd_is_active(struct kvm_kernel_irqfd *irqfd)
{
	return list_empty(&irqfd->list) ? false : true;
}

/*
 * Mark the irqfd as inactive and schedule it for removal
 *
 * assumes kvm->irqfds.lock is held
 */
static void
irqfd_deactivate(struct kvm_kernel_irqfd *irqfd)
{
	BUG_ON(!irqfd_is_active(irqfd));

	list_del_init(&irqfd->list);

	schedule_work(&irqfd->shutdown);
}

int __attribute__((weak)) kvm_arch_set_irq_inatomic(
				struct kvm_kernel_irq_routing_entry *irq,
				struct kvm *kvm, int irq_source_id,
				int level,
				bool line_status)
{
	return -EWOULDBLOCK;
}

/*
 * Called with wqh->lock held and interrupts disabled
 */
static int
irqfd_wakeup(wait_queue_t *wait, unsigned mode, int sync, void *key)
{
	struct kvm_kernel_irqfd *irqfd =
		container_of(wait, struct kvm_kernel_irqfd, wait);
	unsigned long flags = (unsigned long)key;
	struct kvm_kernel_irq_routing_entry irq;
	struct kvm *kvm = irqfd->kvm;
	unsigned seq;
	int idx;

	if (flags & POLLIN) {
		idx = srcu_read_lock(&kvm->irq_srcu);
		do {
			seq = read_seqcount_begin(&irqfd->irq_entry_sc);
			irq = irqfd->irq_entry;
		} while (read_seqcount_retry(&irqfd->irq_entry_sc, seq));
		/* An event has been signaled, inject an interrupt */
		if (kvm_arch_set_irq_inatomic(&irq, kvm,
					      KVM_USERSPACE_IRQ_SOURCE_ID, 1,
					      false) == -EWOULDBLOCK)
			schedule_work(&irqfd->inject);
		srcu_read_unlock(&kvm->irq_srcu, idx);
	}

	if (flags & POLLHUP) {
		/* The eventfd is closing, detach from KVM */
		unsigned long flags;

		spin_lock_irqsave(&kvm->irqfds.lock, flags);

		/*
		 * We must check if someone deactivated the irqfd before
		 * we could acquire the irqfds.lock since the item is
		 * deactivated from the KVM side before it is unhooked from
		 * the wait-queue.  If it is already deactivated, we can
		 * simply return knowing the other side will cleanup for us.
		 * We cannot race against the irqfd going away since the
		 * other side is required to acquire wqh->lock, which we hold
		 */
		if (irqfd_is_active(irqfd))
			irqfd_deactivate(irqfd);

		spin_unlock_irqrestore(&kvm->irqfds.lock, flags);
	}

	return 0;
}

static void
irqfd_ptable_queue_proc(struct file *file, wait_queue_head_t *wqh,
			poll_table *pt)
{
	struct kvm_kernel_irqfd *irqfd =
		container_of(pt, struct kvm_kernel_irqfd, pt);
	add_wait_queue(wqh, &irqfd->wait);
}

/* Must be called under irqfds.lock */
static void irqfd_update(struct kvm *kvm, struct kvm_kernel_irqfd *irqfd)
{
	struct kvm_kernel_irq_routing_entry *e;
	struct kvm_kernel_irq_routing_entry entries[KVM_NR_IRQCHIPS];
	int n_entries;

	n_entries = kvm_irq_map_gsi(kvm, entries, irqfd->gsi);

	write_seqcount_begin(&irqfd->irq_entry_sc);

	e = entries;
	if (n_entries == 1)
		irqfd->irq_entry = *e;
	else
		irqfd->irq_entry.type = 0;

	write_seqcount_end(&irqfd->irq_entry_sc);
}

#ifdef CONFIG_HAVE_KVM_IRQ_BYPASS
void __attribute__((weak)) kvm_arch_irq_bypass_stop(
				struct irq_bypass_consumer *cons)
{
}

void __attribute__((weak)) kvm_arch_irq_bypass_start(
				struct irq_bypass_consumer *cons)
{
}

int  __attribute__((weak)) kvm_arch_update_irqfd_routing(
				struct kvm *kvm, unsigned int host_irq,
				uint32_t guest_irq, bool set)
{
	return 0;
}
#endif

static int
kvm_irqfd_assign(struct kvm *kvm, struct kvm_irqfd *args)
{
	struct kvm_kernel_irqfd *irqfd, *tmp;
	struct fd f;
	struct eventfd_ctx *eventfd = NULL, *resamplefd = NULL;
	int ret;
	unsigned int events;
	int idx;

	if (!kvm_arch_intc_initialized(kvm))
		return -EAGAIN;

	irqfd = kzalloc(sizeof(*irqfd), GFP_KERNEL);
	if (!irqfd)
		return -ENOMEM;

	irqfd->kvm = kvm;
	irqfd->gsi = args->gsi;
	INIT_LIST_HEAD(&irqfd->list);
	INIT_WORK(&irqfd->inject, irqfd_inject);
	INIT_WORK(&irqfd->shutdown, irqfd_shutdown);
	seqcount_init(&irqfd->irq_entry_sc);

	f = fdget(args->fd);
	if (!f.file) {
		ret = -EBADF;
		goto out;
	}

	eventfd = eventfd_ctx_fileget(f.file);
	if (IS_ERR(eventfd)) {
		ret = PTR_ERR(eventfd);
		goto fail;
	}

	irqfd->eventfd = eventfd;

	if (args->flags & KVM_IRQFD_FLAG_RESAMPLE) {
		struct kvm_kernel_irqfd_resampler *resampler;

		resamplefd = eventfd_ctx_fdget(args->resamplefd);
		if (IS_ERR(resamplefd)) {
			ret = PTR_ERR(resamplefd);
			goto fail;
		}

		irqfd->resamplefd = resamplefd;
		INIT_LIST_HEAD(&irqfd->resampler_link);

		mutex_lock(&kvm->irqfds.resampler_lock);

		list_for_each_entry(resampler,
				    &kvm->irqfds.resampler_list, link) {
			if (resampler->notifier.gsi == irqfd->gsi) {
				irqfd->resampler = resampler;
				break;
			}
		}

		if (!irqfd->resampler) {
			resampler = kzalloc(sizeof(*resampler), GFP_KERNEL);
			if (!resampler) {
				ret = -ENOMEM;
				mutex_unlock(&kvm->irqfds.resampler_lock);
				goto fail;
			}

			resampler->kvm = kvm;
			INIT_LIST_HEAD(&resampler->list);
			resampler->notifier.gsi = irqfd->gsi;
			resampler->notifier.irq_acked = irqfd_resampler_ack;
			INIT_LIST_HEAD(&resampler->link);

			list_add(&resampler->link, &kvm->irqfds.resampler_list);
			kvm_register_irq_ack_notifier(kvm,
						      &resampler->notifier);
			irqfd->resampler = resampler;
		}

		list_add_rcu(&irqfd->resampler_link, &irqfd->resampler->list);
		synchronize_srcu(&kvm->irq_srcu);

		mutex_unlock(&kvm->irqfds.resampler_lock);
	}

	/*
	 * Install our own custom wake-up handling so we are notified via
	 * a callback whenever someone signals the underlying eventfd
	 */
	init_waitqueue_func_entry(&irqfd->wait, irqfd_wakeup);
	init_poll_funcptr(&irqfd->pt, irqfd_ptable_queue_proc);

	spin_lock_irq(&kvm->irqfds.lock);

	ret = 0;
	list_for_each_entry(tmp, &kvm->irqfds.items, list) {
		if (irqfd->eventfd != tmp->eventfd)
			continue;
		/* This fd is used for another irq already. */
		ret = -EBUSY;
		spin_unlock_irq(&kvm->irqfds.lock);
		goto fail;
	}

	idx = srcu_read_lock(&kvm->irq_srcu);
	irqfd_update(kvm, irqfd);
	srcu_read_unlock(&kvm->irq_srcu, idx);

	list_add_tail(&irqfd->list, &kvm->irqfds.items);

	spin_unlock_irq(&kvm->irqfds.lock);

	/*
	 * Check if there was an event already pending on the eventfd
	 * before we registered, and trigger it as if we didn't miss it.
	 */
	events = f.file->f_op->poll(f.file, &irqfd->pt);

	if (events & POLLIN)
		schedule_work(&irqfd->inject);

	/*
	 * do not drop the file until the irqfd is fully initialized, otherwise
	 * we might race against the POLLHUP
	 */
	fdput(f);
#ifdef CONFIG_HAVE_KVM_IRQ_BYPASS
	if (kvm_arch_has_irq_bypass()) {
		irqfd->consumer.token = (void *)irqfd->eventfd;
		irqfd->consumer.add_producer = kvm_arch_irq_bypass_add_producer;
		irqfd->consumer.del_producer = kvm_arch_irq_bypass_del_producer;
		irqfd->consumer.stop = kvm_arch_irq_bypass_stop;
		irqfd->consumer.start = kvm_arch_irq_bypass_start;
		ret = irq_bypass_register_consumer(&irqfd->consumer);
		if (ret)
			pr_info("irq bypass consumer (token %p) registration fails: %d\n",
				irqfd->consumer.token, ret);
	}
#endif

	return 0;

fail:
	if (irqfd->resampler)
		irqfd_resampler_shutdown(irqfd);

	if (resamplefd && !IS_ERR(resamplefd))
		eventfd_ctx_put(resamplefd);

	if (eventfd && !IS_ERR(eventfd))
		eventfd_ctx_put(eventfd);

	fdput(f);

out:
	kfree(irqfd);
	return ret;
}

bool kvm_irq_has_notifier(struct kvm *kvm, unsigned irqchip, unsigned pin)
{
	struct kvm_irq_ack_notifier *kian;
	int gsi, idx;

	idx = srcu_read_lock(&kvm->irq_srcu);
	gsi = kvm_irq_map_chip_pin(kvm, irqchip, pin);
	if (gsi != -1)
		hlist_for_each_entry_rcu(kian, &kvm->irq_ack_notifier_list,
					 link)
			if (kian->gsi == gsi) {
				srcu_read_unlock(&kvm->irq_srcu, idx);
				return true;
			}

	srcu_read_unlock(&kvm->irq_srcu, idx);

	return false;
}
EXPORT_SYMBOL_GPL(kvm_irq_has_notifier);

void kvm_notify_acked_gsi(struct kvm *kvm, int gsi)
{
	struct kvm_irq_ack_notifier *kian;

	hlist_for_each_entry_rcu(kian, &kvm->irq_ack_notifier_list,
				 link)
		if (kian->gsi == gsi)
			kian->irq_acked(kian);
}

void kvm_notify_acked_irq(struct kvm *kvm, unsigned irqchip, unsigned pin)
{
	int gsi, idx;

	trace_kvm_ack_irq(irqchip, pin);

	idx = srcu_read_lock(&kvm->irq_srcu);
	gsi = kvm_irq_map_chip_pin(kvm, irqchip, pin);
	if (gsi != -1)
		kvm_notify_acked_gsi(kvm, gsi);
	srcu_read_unlock(&kvm->irq_srcu, idx);
}

void kvm_register_irq_ack_notifier(struct kvm *kvm,
				   struct kvm_irq_ack_notifier *kian)
{
	mutex_lock(&kvm->irq_lock);
	hlist_add_head_rcu(&kian->link, &kvm->irq_ack_notifier_list);
	mutex_unlock(&kvm->irq_lock);
	kvm_vcpu_request_scan_ioapic(kvm);
}

void kvm_unregister_irq_ack_notifier(struct kvm *kvm,
				    struct kvm_irq_ack_notifier *kian)
{
	mutex_lock(&kvm->irq_lock);
	hlist_del_init_rcu(&kian->link);
	mutex_unlock(&kvm->irq_lock);
	synchronize_srcu(&kvm->irq_srcu);
	kvm_vcpu_request_scan_ioapic(kvm);
}
#endif

void
kvm_eventfd_init(struct kvm *kvm)
{
#ifdef CONFIG_HAVE_KVM_IRQFD
	spin_lock_init(&kvm->irqfds.lock);
	INIT_LIST_HEAD(&kvm->irqfds.items);
	INIT_LIST_HEAD(&kvm->irqfds.resampler_list);
	mutex_init(&kvm->irqfds.resampler_lock);
#endif
	INIT_LIST_HEAD(&kvm->ioeventfds);
}

#ifdef CONFIG_HAVE_KVM_IRQFD
/*
 * shutdown any irqfd's that match fd+gsi
 */
static int
kvm_irqfd_deassign(struct kvm *kvm, struct kvm_irqfd *args)
{
	struct kvm_kernel_irqfd *irqfd, *tmp;
	struct eventfd_ctx *eventfd;

	eventfd = eventfd_ctx_fdget(args->fd);
	if (IS_ERR(eventfd))
		return PTR_ERR(eventfd);

	spin_lock_irq(&kvm->irqfds.lock);

	list_for_each_entry_safe(irqfd, tmp, &kvm->irqfds.items, list) {
		if (irqfd->eventfd == eventfd && irqfd->gsi == args->gsi) {
			/*
			 * This clearing of irq_entry.type is needed for when
			 * another thread calls kvm_irq_routing_update before
			 * we flush workqueue below (we synchronize with
			 * kvm_irq_routing_update using irqfds.lock).
			 */
			write_seqcount_begin(&irqfd->irq_entry_sc);
			irqfd->irq_entry.type = 0;
			write_seqcount_end(&irqfd->irq_entry_sc);
			irqfd_deactivate(irqfd);
		}
	}

	spin_unlock_irq(&kvm->irqfds.lock);
	eventfd_ctx_put(eventfd);

	/*
	 * Block until we know all outstanding shutdown jobs have completed
	 * so that we guarantee there will not be any more interrupts on this
	 * gsi once this deassign function returns.
	 */
	flush_work(&irqfd->shutdown);

	return 0;
}

int
kvm_irqfd(struct kvm *kvm, struct kvm_irqfd *args)
{
	if (args->flags & ~(KVM_IRQFD_FLAG_DEASSIGN | KVM_IRQFD_FLAG_RESAMPLE))
		return -EINVAL;

	if (args->flags & KVM_IRQFD_FLAG_DEASSIGN)
		return kvm_irqfd_deassign(kvm, args);

	return kvm_irqfd_assign(kvm, args);
}

/*
 * This function is called as the kvm VM fd is being released. Shutdown all
 * irqfds that still remain open
 */
void
kvm_irqfd_release(struct kvm *kvm)
{
	struct kvm_kernel_irqfd *irqfd, *tmp;

	spin_lock_irq(&kvm->irqfds.lock);

	list_for_each_entry_safe(irqfd, tmp, &kvm->irqfds.items, list)
		irqfd_deactivate(irqfd);

	spin_unlock_irq(&kvm->irqfds.lock);

	/*
	 * Block until we know all outstanding shutdown jobs have completed
	 * since we do not take a kvm* reference.
	 */
	flush_work(&irqfd->shutdown);

}

/*
 * Take note of a change in irq routing.
 * Caller must invoke synchronize_srcu(&kvm->irq_srcu) afterwards.
 */
void kvm_irq_routing_update(struct kvm *kvm)
{
	struct kvm_kernel_irqfd *irqfd;

	spin_lock_irq(&kvm->irqfds.lock);

	list_for_each_entry(irqfd, &kvm->irqfds.items, list) {
		irqfd_update(kvm, irqfd);

#ifdef CONFIG_HAVE_KVM_IRQ_BYPASS
		if (irqfd->producer) {
			int ret = kvm_arch_update_irqfd_routing(
					irqfd->kvm, irqfd->producer->irq,
					irqfd->gsi, 1);
			WARN_ON(ret);
		}
#endif
	}

	spin_unlock_irq(&kvm->irqfds.lock);
}

<<<<<<< HEAD
=======
/*
 * create a host-wide workqueue for issuing deferred shutdown requests
 * aggregated from all vm* instances. We need our own isolated
 * queue to ease flushing work items when a VM exits.
 */
int kvm_irqfd_init(void)
{
	irqfd_cleanup_wq = alloc_workqueue("kvm-irqfd-cleanup", 0, 0);
	if (!irqfd_cleanup_wq)
		return -ENOMEM;

	return 0;
}

>>>>>>> d06e622d
void kvm_irqfd_exit(void)
{
}
#endif

/*
 * --------------------------------------------------------------------
 * ioeventfd: translate a PIO/MMIO memory write to an eventfd signal.
 *
 * userspace can register a PIO/MMIO address with an eventfd for receiving
 * notification when the memory has been touched.
 * --------------------------------------------------------------------
 */

struct _ioeventfd {
	struct list_head     list;
	u64                  addr;
	int                  length;
	struct eventfd_ctx  *eventfd;
	u64                  datamatch;
	struct kvm_io_device dev;
	u8                   bus_idx;
	bool                 wildcard;
};

static inline struct _ioeventfd *
to_ioeventfd(struct kvm_io_device *dev)
{
	return container_of(dev, struct _ioeventfd, dev);
}

static void
ioeventfd_release(struct _ioeventfd *p)
{
	eventfd_ctx_put(p->eventfd);
	list_del(&p->list);
	kfree(p);
}

static bool
ioeventfd_in_range(struct _ioeventfd *p, gpa_t addr, int len, const void *val)
{
	u64 _val;

	if (addr != p->addr)
		/* address must be precise for a hit */
		return false;

	if (!p->length)
		/* length = 0 means only look at the address, so always a hit */
		return true;

	if (len != p->length)
		/* address-range must be precise for a hit */
		return false;

	if (p->wildcard)
		/* all else equal, wildcard is always a hit */
		return true;

	/* otherwise, we have to actually compare the data */

	BUG_ON(!IS_ALIGNED((unsigned long)val, len));

	switch (len) {
	case 1:
		_val = *(u8 *)val;
		break;
	case 2:
		_val = *(u16 *)val;
		break;
	case 4:
		_val = *(u32 *)val;
		break;
	case 8:
		_val = *(u64 *)val;
		break;
	default:
		return false;
	}

	return _val == p->datamatch ? true : false;
}

/* MMIO/PIO writes trigger an event if the addr/val match */
static int
ioeventfd_write(struct kvm_vcpu *vcpu, struct kvm_io_device *this, gpa_t addr,
		int len, const void *val)
{
	struct _ioeventfd *p = to_ioeventfd(this);

	if (!ioeventfd_in_range(p, addr, len, val))
		return -EOPNOTSUPP;

	eventfd_signal(p->eventfd, 1);
	return 0;
}

/*
 * This function is called as KVM is completely shutting down.  We do not
 * need to worry about locking just nuke anything we have as quickly as possible
 */
static void
ioeventfd_destructor(struct kvm_io_device *this)
{
	struct _ioeventfd *p = to_ioeventfd(this);

	ioeventfd_release(p);
}

static const struct kvm_io_device_ops ioeventfd_ops = {
	.write      = ioeventfd_write,
	.destructor = ioeventfd_destructor,
};

/* assumes kvm->slots_lock held */
static bool
ioeventfd_check_collision(struct kvm *kvm, struct _ioeventfd *p)
{
	struct _ioeventfd *_p;

	list_for_each_entry(_p, &kvm->ioeventfds, list)
		if (_p->bus_idx == p->bus_idx &&
		    _p->addr == p->addr &&
		    (!_p->length || !p->length ||
		     (_p->length == p->length &&
		      (_p->wildcard || p->wildcard ||
		       _p->datamatch == p->datamatch))))
			return true;

	return false;
}

static enum kvm_bus ioeventfd_bus_from_flags(__u32 flags)
{
	if (flags & KVM_IOEVENTFD_FLAG_PIO)
		return KVM_PIO_BUS;
	if (flags & KVM_IOEVENTFD_FLAG_VIRTIO_CCW_NOTIFY)
		return KVM_VIRTIO_CCW_NOTIFY_BUS;
	return KVM_MMIO_BUS;
}

static int kvm_assign_ioeventfd_idx(struct kvm *kvm,
				enum kvm_bus bus_idx,
				struct kvm_ioeventfd *args)
{

	struct eventfd_ctx *eventfd;
	struct _ioeventfd *p;
	int ret;

	eventfd = eventfd_ctx_fdget(args->fd);
	if (IS_ERR(eventfd))
		return PTR_ERR(eventfd);

	p = kzalloc(sizeof(*p), GFP_KERNEL);
	if (!p) {
		ret = -ENOMEM;
		goto fail;
	}

	INIT_LIST_HEAD(&p->list);
	p->addr    = args->addr;
	p->bus_idx = bus_idx;
	p->length  = args->len;
	p->eventfd = eventfd;

	/* The datamatch feature is optional, otherwise this is a wildcard */
	if (args->flags & KVM_IOEVENTFD_FLAG_DATAMATCH)
		p->datamatch = args->datamatch;
	else
		p->wildcard = true;

	mutex_lock(&kvm->slots_lock);

	/* Verify that there isn't a match already */
	if (ioeventfd_check_collision(kvm, p)) {
		ret = -EEXIST;
		goto unlock_fail;
	}

	kvm_iodevice_init(&p->dev, &ioeventfd_ops);

	ret = kvm_io_bus_register_dev(kvm, bus_idx, p->addr, p->length,
				      &p->dev);
	if (ret < 0)
		goto unlock_fail;

	kvm->buses[bus_idx]->ioeventfd_count++;
	list_add_tail(&p->list, &kvm->ioeventfds);

	mutex_unlock(&kvm->slots_lock);

	return 0;

unlock_fail:
	mutex_unlock(&kvm->slots_lock);

fail:
	kfree(p);
	eventfd_ctx_put(eventfd);

	return ret;
}

static int
kvm_deassign_ioeventfd_idx(struct kvm *kvm, enum kvm_bus bus_idx,
			   struct kvm_ioeventfd *args)
{
	struct _ioeventfd        *p, *tmp;
	struct eventfd_ctx       *eventfd;
	int                       ret = -ENOENT;

	eventfd = eventfd_ctx_fdget(args->fd);
	if (IS_ERR(eventfd))
		return PTR_ERR(eventfd);

	mutex_lock(&kvm->slots_lock);

	list_for_each_entry_safe(p, tmp, &kvm->ioeventfds, list) {
		bool wildcard = !(args->flags & KVM_IOEVENTFD_FLAG_DATAMATCH);

		if (p->bus_idx != bus_idx ||
		    p->eventfd != eventfd  ||
		    p->addr != args->addr  ||
		    p->length != args->len ||
		    p->wildcard != wildcard)
			continue;

		if (!p->wildcard && p->datamatch != args->datamatch)
			continue;

		kvm_io_bus_unregister_dev(kvm, bus_idx, &p->dev);
		kvm->buses[bus_idx]->ioeventfd_count--;
		ioeventfd_release(p);
		ret = 0;
		break;
	}

	mutex_unlock(&kvm->slots_lock);

	eventfd_ctx_put(eventfd);

	return ret;
}

static int kvm_deassign_ioeventfd(struct kvm *kvm, struct kvm_ioeventfd *args)
{
	enum kvm_bus bus_idx = ioeventfd_bus_from_flags(args->flags);
	int ret = kvm_deassign_ioeventfd_idx(kvm, bus_idx, args);

	if (!args->len && bus_idx == KVM_MMIO_BUS)
		kvm_deassign_ioeventfd_idx(kvm, KVM_FAST_MMIO_BUS, args);

	return ret;
}

static int
kvm_assign_ioeventfd(struct kvm *kvm, struct kvm_ioeventfd *args)
{
	enum kvm_bus              bus_idx;
	int ret;

	bus_idx = ioeventfd_bus_from_flags(args->flags);
	/* must be natural-word sized, or 0 to ignore length */
	switch (args->len) {
	case 0:
	case 1:
	case 2:
	case 4:
	case 8:
		break;
	default:
		return -EINVAL;
	}

	/* check for range overflow */
	if (args->addr + args->len < args->addr)
		return -EINVAL;

	/* check for extra flags that we don't understand */
	if (args->flags & ~KVM_IOEVENTFD_VALID_FLAG_MASK)
		return -EINVAL;

	/* ioeventfd with no length can't be combined with DATAMATCH */
	if (!args->len && (args->flags & KVM_IOEVENTFD_FLAG_DATAMATCH))
		return -EINVAL;

	ret = kvm_assign_ioeventfd_idx(kvm, bus_idx, args);
	if (ret)
		goto fail;

	/* When length is ignored, MMIO is also put on a separate bus, for
	 * faster lookups.
	 */
	if (!args->len && bus_idx == KVM_MMIO_BUS) {
		ret = kvm_assign_ioeventfd_idx(kvm, KVM_FAST_MMIO_BUS, args);
		if (ret < 0)
			goto fast_fail;
	}

	return 0;

fast_fail:
	kvm_deassign_ioeventfd_idx(kvm, bus_idx, args);
fail:
	return ret;
}

int
kvm_ioeventfd(struct kvm *kvm, struct kvm_ioeventfd *args)
{
	if (args->flags & KVM_IOEVENTFD_FLAG_DEASSIGN)
		return kvm_deassign_ioeventfd(kvm, args);

	return kvm_assign_ioeventfd(kvm, args);
}<|MERGE_RESOLUTION|>--- conflicted
+++ resolved
@@ -42,6 +42,7 @@
 
 #ifdef CONFIG_HAVE_KVM_IRQFD
 
+static struct workqueue_struct *irqfd_cleanup_wq;
 
 static void
 irqfd_inject(struct work_struct *work)
@@ -167,7 +168,7 @@
 
 	list_del_init(&irqfd->list);
 
-	schedule_work(&irqfd->shutdown);
+	queue_work(irqfd_cleanup_wq, &irqfd->shutdown);
 }
 
 int __attribute__((weak)) kvm_arch_set_irq_inatomic(
@@ -554,7 +555,7 @@
 	 * so that we guarantee there will not be any more interrupts on this
 	 * gsi once this deassign function returns.
 	 */
-	flush_work(&irqfd->shutdown);
+	flush_workqueue(irqfd_cleanup_wq);
 
 	return 0;
 }
@@ -591,7 +592,7 @@
 	 * Block until we know all outstanding shutdown jobs have completed
 	 * since we do not take a kvm* reference.
 	 */
-	flush_work(&irqfd->shutdown);
+	flush_workqueue(irqfd_cleanup_wq);
 
 }
 
@@ -621,8 +622,6 @@
 	spin_unlock_irq(&kvm->irqfds.lock);
 }
 
-<<<<<<< HEAD
-=======
 /*
  * create a host-wide workqueue for issuing deferred shutdown requests
  * aggregated from all vm* instances. We need our own isolated
@@ -637,9 +636,9 @@
 	return 0;
 }
 
->>>>>>> d06e622d
 void kvm_irqfd_exit(void)
 {
+	destroy_workqueue(irqfd_cleanup_wq);
 }
 #endif
 
