/*
 * scan.c - support for transforming the ACPI namespace into individual objects
 */

#include <linux/module.h>
#include <linux/init.h>
#include <linux/slab.h>
#include <linux/kernel.h>
#include <linux/acpi.h>
#include <linux/signal.h>
#include <linux/kthread.h>
#include <linux/dmi.h>
#include <linux/nls.h>

#include <asm/pgtable.h>

#include "internal.h"

#define _COMPONENT		ACPI_BUS_COMPONENT
ACPI_MODULE_NAME("scan");
extern struct acpi_device *acpi_root;

#define ACPI_BUS_CLASS			"system_bus"
#define ACPI_BUS_HID			"LNXSYBUS"
#define ACPI_BUS_DEVICE_NAME		"System Bus"

#define ACPI_IS_ROOT_DEVICE(device)    (!(device)->parent)

#define INVALID_ACPI_HANDLE	((acpi_handle)empty_zero_page)

/*
 * If set, devices will be hot-removed even if they cannot be put offline
 * gracefully (from the kernel's standpoint).
 */
bool acpi_force_hot_remove;

static const char *dummy_hid = "device";

static LIST_HEAD(acpi_bus_id_list);
static DEFINE_MUTEX(acpi_scan_lock);
static LIST_HEAD(acpi_scan_handlers_list);
DEFINE_MUTEX(acpi_device_lock);
LIST_HEAD(acpi_wakeup_device_list);

struct acpi_device_bus_id{
	char bus_id[15];
	unsigned int instance_no;
	struct list_head node;
};

void acpi_scan_lock_acquire(void)
{
	mutex_lock(&acpi_scan_lock);
}
EXPORT_SYMBOL_GPL(acpi_scan_lock_acquire);

void acpi_scan_lock_release(void)
{
	mutex_unlock(&acpi_scan_lock);
}
EXPORT_SYMBOL_GPL(acpi_scan_lock_release);

int acpi_scan_add_handler(struct acpi_scan_handler *handler)
{
	if (!handler || !handler->attach)
		return -EINVAL;

	list_add_tail(&handler->list_node, &acpi_scan_handlers_list);
	return 0;
}

int acpi_scan_add_handler_with_hotplug(struct acpi_scan_handler *handler,
				       const char *hotplug_profile_name)
{
	int error;

	error = acpi_scan_add_handler(handler);
	if (error)
		return error;

	acpi_sysfs_add_hotplug_profile(&handler->hotplug, hotplug_profile_name);
	return 0;
}

/*
 * Creates hid/cid(s) string needed for modalias and uevent
 * e.g. on a device with hid:IBM0001 and cid:ACPI0001 you get:
 * char *modalias: "acpi:IBM0001:ACPI0001"
 * Return: 0: no _HID and no _CID
 *         -EINVAL: output error
 *         -ENOMEM: output is truncated
*/
static int create_modalias(struct acpi_device *acpi_dev, char *modalias,
			   int size)
{
	int len;
	int count;
	struct acpi_hardware_id *id;

	if (list_empty(&acpi_dev->pnp.ids))
		return 0;

	len = snprintf(modalias, size, "acpi:");
	size -= len;

	list_for_each_entry(id, &acpi_dev->pnp.ids, list) {
		count = snprintf(&modalias[len], size, "%s:", id->id);
		if (count < 0)
			return EINVAL;
		if (count >= size)
			return -ENOMEM;
		len += count;
		size -= count;
	}

	modalias[len] = '\0';
	return len;
}

/*
 * Creates uevent modalias field for ACPI enumerated devices.
 * Because the other buses does not support ACPI HIDs & CIDs.
 * e.g. for a device with hid:IBM0001 and cid:ACPI0001 you get:
 * "acpi:IBM0001:ACPI0001"
 */
int acpi_device_uevent_modalias(struct device *dev, struct kobj_uevent_env *env)
{
	struct acpi_device *acpi_dev;
	int len;

	acpi_dev = ACPI_COMPANION(dev);
	if (!acpi_dev)
		return -ENODEV;

	/* Fall back to bus specific way of modalias exporting */
	if (list_empty(&acpi_dev->pnp.ids))
		return -ENODEV;

	if (add_uevent_var(env, "MODALIAS="))
		return -ENOMEM;
	len = create_modalias(acpi_dev, &env->buf[env->buflen - 1],
				sizeof(env->buf) - env->buflen);
	if (len <= 0)
		return len;
	env->buflen += len;
	return 0;
}
EXPORT_SYMBOL_GPL(acpi_device_uevent_modalias);

/*
 * Creates modalias sysfs attribute for ACPI enumerated devices.
 * Because the other buses does not support ACPI HIDs & CIDs.
 * e.g. for a device with hid:IBM0001 and cid:ACPI0001 you get:
 * "acpi:IBM0001:ACPI0001"
 */
int acpi_device_modalias(struct device *dev, char *buf, int size)
{
	struct acpi_device *acpi_dev;
	int len;

	acpi_dev = ACPI_COMPANION(dev);
	if (!acpi_dev)
		return -ENODEV;

	/* Fall back to bus specific way of modalias exporting */
	if (list_empty(&acpi_dev->pnp.ids))
		return -ENODEV;

	len = create_modalias(acpi_dev, buf, size -1);
	if (len <= 0)
		return len;
	buf[len++] = '\n';
	return len;
}
EXPORT_SYMBOL_GPL(acpi_device_modalias);

static ssize_t
acpi_device_modalias_show(struct device *dev, struct device_attribute *attr, char *buf) {
	struct acpi_device *acpi_dev = to_acpi_device(dev);
	int len;

	len = create_modalias(acpi_dev, buf, 1024);
	if (len <= 0)
		return len;
	buf[len++] = '\n';
	return len;
}
static DEVICE_ATTR(modalias, 0444, acpi_device_modalias_show, NULL);

bool acpi_scan_is_offline(struct acpi_device *adev, bool uevent)
{
	struct acpi_device_physical_node *pn;
	bool offline = true;

	mutex_lock(&adev->physical_node_lock);

	list_for_each_entry(pn, &adev->physical_node_list, node)
		if (device_supports_offline(pn->dev) && !pn->dev->offline) {
			if (uevent)
				kobject_uevent(&pn->dev->kobj, KOBJ_CHANGE);

			offline = false;
			break;
		}

	mutex_unlock(&adev->physical_node_lock);
	return offline;
}

static acpi_status acpi_bus_offline(acpi_handle handle, u32 lvl, void *data,
				    void **ret_p)
{
	struct acpi_device *device = NULL;
	struct acpi_device_physical_node *pn;
	bool second_pass = (bool)data;
	acpi_status status = AE_OK;

	if (acpi_bus_get_device(handle, &device))
		return AE_OK;

	if (device->handler && !device->handler->hotplug.enabled) {
		*ret_p = &device->dev;
		return AE_SUPPORT;
	}

	mutex_lock(&device->physical_node_lock);

	list_for_each_entry(pn, &device->physical_node_list, node) {
		int ret;

		if (second_pass) {
			/* Skip devices offlined by the first pass. */
			if (pn->put_online)
				continue;
		} else {
			pn->put_online = false;
		}
		ret = device_offline(pn->dev);
		if (acpi_force_hot_remove)
			continue;

		if (ret >= 0) {
			pn->put_online = !ret;
		} else {
			*ret_p = pn->dev;
			if (second_pass) {
				status = AE_ERROR;
				break;
			}
		}
	}

	mutex_unlock(&device->physical_node_lock);

	return status;
}

static acpi_status acpi_bus_online(acpi_handle handle, u32 lvl, void *data,
				   void **ret_p)
{
	struct acpi_device *device = NULL;
	struct acpi_device_physical_node *pn;

	if (acpi_bus_get_device(handle, &device))
		return AE_OK;

	mutex_lock(&device->physical_node_lock);

	list_for_each_entry(pn, &device->physical_node_list, node)
		if (pn->put_online) {
			device_online(pn->dev);
			pn->put_online = false;
		}

	mutex_unlock(&device->physical_node_lock);

	return AE_OK;
}

static int acpi_scan_try_to_offline(struct acpi_device *device)
{
	acpi_handle handle = device->handle;
	struct device *errdev = NULL;
	acpi_status status;

	/*
	 * Carry out two passes here and ignore errors in the first pass,
	 * because if the devices in question are memory blocks and
	 * CONFIG_MEMCG is set, one of the blocks may hold data structures
	 * that the other blocks depend on, but it is not known in advance which
	 * block holds them.
	 *
	 * If the first pass is successful, the second one isn't needed, though.
	 */
	status = acpi_walk_namespace(ACPI_TYPE_ANY, handle, ACPI_UINT32_MAX,
				     NULL, acpi_bus_offline, (void *)false,
				     (void **)&errdev);
	if (status == AE_SUPPORT) {
		dev_warn(errdev, "Offline disabled.\n");
		acpi_walk_namespace(ACPI_TYPE_ANY, handle, ACPI_UINT32_MAX,
				    acpi_bus_online, NULL, NULL, NULL);
		return -EPERM;
	}
	acpi_bus_offline(handle, 0, (void *)false, (void **)&errdev);
	if (errdev) {
		errdev = NULL;
		acpi_walk_namespace(ACPI_TYPE_ANY, handle, ACPI_UINT32_MAX,
				    NULL, acpi_bus_offline, (void *)true,
				    (void **)&errdev);
		if (!errdev || acpi_force_hot_remove)
			acpi_bus_offline(handle, 0, (void *)true,
					 (void **)&errdev);

		if (errdev && !acpi_force_hot_remove) {
			dev_warn(errdev, "Offline failed.\n");
			acpi_bus_online(handle, 0, NULL, NULL);
			acpi_walk_namespace(ACPI_TYPE_ANY, handle,
					    ACPI_UINT32_MAX, acpi_bus_online,
					    NULL, NULL, NULL);
			return -EBUSY;
		}
	}
	return 0;
}

static int acpi_scan_hot_remove(struct acpi_device *device)
{
	acpi_handle handle = device->handle;
	unsigned long long sta;
	acpi_status status;

	if (device->handler->hotplug.demand_offline && !acpi_force_hot_remove) {
		if (!acpi_scan_is_offline(device, true))
			return -EBUSY;
	} else {
		int error = acpi_scan_try_to_offline(device);
		if (error)
			return error;
	}

	ACPI_DEBUG_PRINT((ACPI_DB_INFO,
		"Hot-removing device %s...\n", dev_name(&device->dev)));

	acpi_bus_trim(device);

	acpi_evaluate_lck(handle, 0);
	/*
	 * TBD: _EJD support.
	 */
	status = acpi_evaluate_ej0(handle);
	if (status == AE_NOT_FOUND)
		return -ENODEV;
	else if (ACPI_FAILURE(status))
		return -EIO;

	/*
	 * Verify if eject was indeed successful.  If not, log an error
	 * message.  No need to call _OST since _EJ0 call was made OK.
	 */
	status = acpi_evaluate_integer(handle, "_STA", NULL, &sta);
	if (ACPI_FAILURE(status)) {
		acpi_handle_warn(handle,
			"Status check after eject failed (0x%x)\n", status);
	} else if (sta & ACPI_STA_DEVICE_ENABLED) {
		acpi_handle_warn(handle,
			"Eject incomplete - status 0x%llx\n", sta);
	}

	return 0;
}

static int acpi_scan_device_not_present(struct acpi_device *adev)
{
	if (!acpi_device_enumerated(adev)) {
		dev_warn(&adev->dev, "Still not present\n");
		return -EALREADY;
	}
	acpi_bus_trim(adev);
	return 0;
}

static int acpi_scan_device_check(struct acpi_device *adev)
{
	int error;

	acpi_bus_get_status(adev);
	if (adev->status.present || adev->status.functional) {
		/*
		 * This function is only called for device objects for which
		 * matching scan handlers exist.  The only situation in which
		 * the scan handler is not attached to this device object yet
		 * is when the device has just appeared (either it wasn't
		 * present at all before or it was removed and then added
		 * again).
		 */
		if (adev->handler) {
			dev_warn(&adev->dev, "Already enumerated\n");
			return -EALREADY;
		}
		error = acpi_bus_scan(adev->handle);
		if (error) {
			dev_warn(&adev->dev, "Namespace scan failure\n");
			return error;
		}
		if (!adev->handler) {
			dev_warn(&adev->dev, "Enumeration failure\n");
			error = -ENODEV;
		}
	} else {
		error = acpi_scan_device_not_present(adev);
	}
	return error;
}

static int acpi_scan_bus_check(struct acpi_device *adev)
{
	struct acpi_scan_handler *handler = adev->handler;
	struct acpi_device *child;
	int error;

	acpi_bus_get_status(adev);
	if (!(adev->status.present || adev->status.functional)) {
		acpi_scan_device_not_present(adev);
		return 0;
	}
	if (handler && handler->hotplug.scan_dependent)
		return handler->hotplug.scan_dependent(adev);

	error = acpi_bus_scan(adev->handle);
	if (error) {
		dev_warn(&adev->dev, "Namespace scan failure\n");
		return error;
	}
	list_for_each_entry(child, &adev->children, node) {
		error = acpi_scan_bus_check(child);
		if (error)
			return error;
	}
	return 0;
}

static void acpi_device_hotplug(void *data, u32 src)
{
	u32 ost_code = ACPI_OST_SC_NON_SPECIFIC_FAILURE;
	struct acpi_device *adev = data;
	int error;

	lock_device_hotplug();
	mutex_lock(&acpi_scan_lock);

	/*
	 * The device object's ACPI handle cannot become invalid as long as we
	 * are holding acpi_scan_lock, but it may have become invalid before
	 * that lock was acquired.
	 */
	if (adev->handle == INVALID_ACPI_HANDLE)
		goto out;

	switch (src) {
	case ACPI_NOTIFY_BUS_CHECK:
		error = acpi_scan_bus_check(adev);
		break;
	case ACPI_NOTIFY_DEVICE_CHECK:
		error = acpi_scan_device_check(adev);
		break;
	case ACPI_NOTIFY_EJECT_REQUEST:
	case ACPI_OST_EC_OSPM_EJECT:
		error = acpi_scan_hot_remove(adev);
		break;
	default:
		error = -EINVAL;
		break;
	}
	if (!error)
		ost_code = ACPI_OST_SC_SUCCESS;

 out:
	acpi_evaluate_hotplug_ost(adev->handle, src, ost_code, NULL);
	put_device(&adev->dev);
	mutex_unlock(&acpi_scan_lock);
	unlock_device_hotplug();
}

static void acpi_hotplug_notify_cb(acpi_handle handle, u32 type, void *data)
{
	u32 ost_code = ACPI_OST_SC_NON_SPECIFIC_FAILURE;
<<<<<<< HEAD
	struct acpi_scan_handler *handler = data;
=======
>>>>>>> 56041bf9
	struct acpi_device *adev;
	acpi_status status;

	if (acpi_bus_get_device(handle, &adev))
		goto err_out;

	switch (type) {
	case ACPI_NOTIFY_BUS_CHECK:
		acpi_handle_debug(handle, "ACPI_NOTIFY_BUS_CHECK event\n");
		break;
	case ACPI_NOTIFY_DEVICE_CHECK:
		acpi_handle_debug(handle, "ACPI_NOTIFY_DEVICE_CHECK event\n");
		break;
	case ACPI_NOTIFY_EJECT_REQUEST:
		acpi_handle_debug(handle, "ACPI_NOTIFY_EJECT_REQUEST event\n");
<<<<<<< HEAD
		if (!handler->hotplug.enabled) {
			acpi_handle_err(handle, "Eject disabled\n");
			ost_code = ACPI_OST_SC_EJECT_NOT_SUPPORTED;
			goto err_out;
=======
		if (!adev->handler)
			goto err_out;

		if (!adev->handler->hotplug.enabled) {
			acpi_handle_err(handle, "Eject disabled\n");
			ost_code = ACPI_OST_SC_EJECT_NOT_SUPPORTED;
			goto err_out;
>>>>>>> 56041bf9
		}
		acpi_evaluate_hotplug_ost(handle, ACPI_NOTIFY_EJECT_REQUEST,
					  ACPI_OST_SC_EJECT_IN_PROGRESS, NULL);
		break;
	default:
		/* non-hotplug event; possibly handled by other handler */
		return;
	}
	get_device(&adev->dev);
	status = acpi_hotplug_execute(acpi_device_hotplug, adev, type);
	if (ACPI_SUCCESS(status))
		return;

	put_device(&adev->dev);

 err_out:
	acpi_evaluate_hotplug_ost(handle, type, ost_code, NULL);
}

static ssize_t real_power_state_show(struct device *dev,
				     struct device_attribute *attr, char *buf)
{
	struct acpi_device *adev = to_acpi_device(dev);
	int state;
	int ret;

	ret = acpi_device_get_power(adev, &state);
	if (ret)
		return ret;

	return sprintf(buf, "%s\n", acpi_power_state_string(state));
}

static DEVICE_ATTR(real_power_state, 0444, real_power_state_show, NULL);

static ssize_t power_state_show(struct device *dev,
				struct device_attribute *attr, char *buf)
{
	struct acpi_device *adev = to_acpi_device(dev);

	return sprintf(buf, "%s\n", acpi_power_state_string(adev->power.state));
}

static DEVICE_ATTR(power_state, 0444, power_state_show, NULL);

static ssize_t
acpi_eject_store(struct device *d, struct device_attribute *attr,
		const char *buf, size_t count)
{
	struct acpi_device *acpi_device = to_acpi_device(d);
	acpi_object_type not_used;
	acpi_status status;

	if (!count || buf[0] != '1')
		return -EINVAL;

	if ((!acpi_device->handler || !acpi_device->handler->hotplug.enabled)
	    && !acpi_device->driver)
		return -ENODEV;

	status = acpi_get_type(acpi_device->handle, &not_used);
	if (ACPI_FAILURE(status) || !acpi_device->flags.ejectable)
		return -ENODEV;

	acpi_evaluate_hotplug_ost(acpi_device->handle, ACPI_OST_EC_OSPM_EJECT,
				  ACPI_OST_SC_EJECT_IN_PROGRESS, NULL);
	get_device(&acpi_device->dev);
	status = acpi_hotplug_execute(acpi_device_hotplug, acpi_device,
				      ACPI_OST_EC_OSPM_EJECT);
	if (ACPI_SUCCESS(status))
		return count;

	put_device(&acpi_device->dev);
	acpi_evaluate_hotplug_ost(acpi_device->handle, ACPI_OST_EC_OSPM_EJECT,
				  ACPI_OST_SC_NON_SPECIFIC_FAILURE, NULL);
	return status == AE_NO_MEMORY ? -ENOMEM : -EAGAIN;
}

static DEVICE_ATTR(eject, 0200, NULL, acpi_eject_store);

static ssize_t
acpi_device_hid_show(struct device *dev, struct device_attribute *attr, char *buf) {
	struct acpi_device *acpi_dev = to_acpi_device(dev);

	return sprintf(buf, "%s\n", acpi_device_hid(acpi_dev));
}
static DEVICE_ATTR(hid, 0444, acpi_device_hid_show, NULL);

static ssize_t acpi_device_uid_show(struct device *dev,
				    struct device_attribute *attr, char *buf)
{
	struct acpi_device *acpi_dev = to_acpi_device(dev);

	return sprintf(buf, "%s\n", acpi_dev->pnp.unique_id);
}
static DEVICE_ATTR(uid, 0444, acpi_device_uid_show, NULL);

static ssize_t acpi_device_adr_show(struct device *dev,
				    struct device_attribute *attr, char *buf)
{
	struct acpi_device *acpi_dev = to_acpi_device(dev);

	return sprintf(buf, "0x%08x\n",
		       (unsigned int)(acpi_dev->pnp.bus_address));
}
static DEVICE_ATTR(adr, 0444, acpi_device_adr_show, NULL);

static ssize_t
acpi_device_path_show(struct device *dev, struct device_attribute *attr, char *buf) {
	struct acpi_device *acpi_dev = to_acpi_device(dev);
	struct acpi_buffer path = {ACPI_ALLOCATE_BUFFER, NULL};
	int result;

	result = acpi_get_name(acpi_dev->handle, ACPI_FULL_PATHNAME, &path);
	if (result)
		goto end;

	result = sprintf(buf, "%s\n", (char*)path.pointer);
	kfree(path.pointer);
end:
	return result;
}
static DEVICE_ATTR(path, 0444, acpi_device_path_show, NULL);

/* sysfs file that shows description text from the ACPI _STR method */
static ssize_t description_show(struct device *dev,
				struct device_attribute *attr,
				char *buf) {
	struct acpi_device *acpi_dev = to_acpi_device(dev);
	int result;

	if (acpi_dev->pnp.str_obj == NULL)
		return 0;

	/*
	 * The _STR object contains a Unicode identifier for a device.
	 * We need to convert to utf-8 so it can be displayed.
	 */
	result = utf16s_to_utf8s(
		(wchar_t *)acpi_dev->pnp.str_obj->buffer.pointer,
		acpi_dev->pnp.str_obj->buffer.length,
		UTF16_LITTLE_ENDIAN, buf,
		PAGE_SIZE);

	buf[result++] = '\n';

	return result;
}
static DEVICE_ATTR(description, 0444, description_show, NULL);

static ssize_t
acpi_device_sun_show(struct device *dev, struct device_attribute *attr,
		     char *buf) {
	struct acpi_device *acpi_dev = to_acpi_device(dev);

	return sprintf(buf, "%lu\n", acpi_dev->pnp.sun);
}
static DEVICE_ATTR(sun, 0444, acpi_device_sun_show, NULL);

static ssize_t status_show(struct device *dev, struct device_attribute *attr,
				char *buf) {
	struct acpi_device *acpi_dev = to_acpi_device(dev);
	acpi_status status;
	unsigned long long sta;

	status = acpi_evaluate_integer(acpi_dev->handle, "_STA", NULL, &sta);
	if (ACPI_FAILURE(status))
		return -ENODEV;

	return sprintf(buf, "%llu\n", sta);
}
static DEVICE_ATTR_RO(status);

static int acpi_device_setup_files(struct acpi_device *dev)
{
	struct acpi_buffer buffer = {ACPI_ALLOCATE_BUFFER, NULL};
	acpi_status status;
	unsigned long long sun;
	int result = 0;

	/*
	 * Devices gotten from FADT don't have a "path" attribute
	 */
	if (dev->handle) {
		result = device_create_file(&dev->dev, &dev_attr_path);
		if (result)
			goto end;
	}

	if (!list_empty(&dev->pnp.ids)) {
		result = device_create_file(&dev->dev, &dev_attr_hid);
		if (result)
			goto end;

		result = device_create_file(&dev->dev, &dev_attr_modalias);
		if (result)
			goto end;
	}

	/*
	 * If device has _STR, 'description' file is created
	 */
	if (acpi_has_method(dev->handle, "_STR")) {
		status = acpi_evaluate_object(dev->handle, "_STR",
					NULL, &buffer);
		if (ACPI_FAILURE(status))
			buffer.pointer = NULL;
		dev->pnp.str_obj = buffer.pointer;
		result = device_create_file(&dev->dev, &dev_attr_description);
		if (result)
			goto end;
	}

	if (dev->pnp.type.bus_address)
		result = device_create_file(&dev->dev, &dev_attr_adr);
	if (dev->pnp.unique_id)
		result = device_create_file(&dev->dev, &dev_attr_uid);

	status = acpi_evaluate_integer(dev->handle, "_SUN", NULL, &sun);
	if (ACPI_SUCCESS(status)) {
		dev->pnp.sun = (unsigned long)sun;
		result = device_create_file(&dev->dev, &dev_attr_sun);
		if (result)
			goto end;
	} else {
		dev->pnp.sun = (unsigned long)-1;
	}

	if (acpi_has_method(dev->handle, "_STA")) {
		result = device_create_file(&dev->dev, &dev_attr_status);
		if (result)
			goto end;
	}

        /*
         * If device has _EJ0, 'eject' file is created that is used to trigger
         * hot-removal function from userland.
         */
	if (acpi_has_method(dev->handle, "_EJ0")) {
		result = device_create_file(&dev->dev, &dev_attr_eject);
		if (result)
			return result;
	}

	if (dev->flags.power_manageable) {
		result = device_create_file(&dev->dev, &dev_attr_power_state);
		if (result)
			return result;

		if (dev->power.flags.power_resources)
			result = device_create_file(&dev->dev,
						    &dev_attr_real_power_state);
	}

end:
	return result;
}

static void acpi_device_remove_files(struct acpi_device *dev)
{
	if (dev->flags.power_manageable) {
		device_remove_file(&dev->dev, &dev_attr_power_state);
		if (dev->power.flags.power_resources)
			device_remove_file(&dev->dev,
					   &dev_attr_real_power_state);
	}

	/*
	 * If device has _STR, remove 'description' file
	 */
	if (acpi_has_method(dev->handle, "_STR")) {
		kfree(dev->pnp.str_obj);
		device_remove_file(&dev->dev, &dev_attr_description);
	}
	/*
	 * If device has _EJ0, remove 'eject' file.
	 */
	if (acpi_has_method(dev->handle, "_EJ0"))
		device_remove_file(&dev->dev, &dev_attr_eject);

	if (acpi_has_method(dev->handle, "_SUN"))
		device_remove_file(&dev->dev, &dev_attr_sun);

	if (dev->pnp.unique_id)
		device_remove_file(&dev->dev, &dev_attr_uid);
	if (dev->pnp.type.bus_address)
		device_remove_file(&dev->dev, &dev_attr_adr);
	device_remove_file(&dev->dev, &dev_attr_modalias);
	device_remove_file(&dev->dev, &dev_attr_hid);
	if (acpi_has_method(dev->handle, "_STA"))
		device_remove_file(&dev->dev, &dev_attr_status);
	if (dev->handle)
		device_remove_file(&dev->dev, &dev_attr_path);
}
/* --------------------------------------------------------------------------
			ACPI Bus operations
   -------------------------------------------------------------------------- */

static const struct acpi_device_id *__acpi_match_device(
	struct acpi_device *device, const struct acpi_device_id *ids)
{
	const struct acpi_device_id *id;
	struct acpi_hardware_id *hwid;

	/*
	 * If the device is not present, it is unnecessary to load device
	 * driver for it.
	 */
	if (!device->status.present)
		return NULL;

	for (id = ids; id->id[0]; id++)
		list_for_each_entry(hwid, &device->pnp.ids, list)
			if (!strcmp((char *) id->id, hwid->id))
				return id;

	return NULL;
}

/**
 * acpi_match_device - Match a struct device against a given list of ACPI IDs
 * @ids: Array of struct acpi_device_id object to match against.
 * @dev: The device structure to match.
 *
 * Check if @dev has a valid ACPI handle and if there is a struct acpi_device
 * object for that handle and use that object to match against a given list of
 * device IDs.
 *
 * Return a pointer to the first matching ID on success or %NULL on failure.
 */
const struct acpi_device_id *acpi_match_device(const struct acpi_device_id *ids,
					       const struct device *dev)
{
	struct acpi_device *adev;
	acpi_handle handle = ACPI_HANDLE(dev);

	if (!ids || !handle || acpi_bus_get_device(handle, &adev))
		return NULL;

	return __acpi_match_device(adev, ids);
}
EXPORT_SYMBOL_GPL(acpi_match_device);

int acpi_match_device_ids(struct acpi_device *device,
			  const struct acpi_device_id *ids)
{
	return __acpi_match_device(device, ids) ? 0 : -ENOENT;
}
EXPORT_SYMBOL(acpi_match_device_ids);

static void acpi_free_power_resources_lists(struct acpi_device *device)
{
	int i;

	if (device->wakeup.flags.valid)
		acpi_power_resources_list_free(&device->wakeup.resources);

	if (!device->flags.power_manageable)
		return;

	for (i = ACPI_STATE_D0; i <= ACPI_STATE_D3_HOT; i++) {
		struct acpi_device_power_state *ps = &device->power.states[i];
		acpi_power_resources_list_free(&ps->resources);
	}
}

static void acpi_device_release(struct device *dev)
{
	struct acpi_device *acpi_dev = to_acpi_device(dev);

	acpi_free_pnp_ids(&acpi_dev->pnp);
	acpi_free_power_resources_lists(acpi_dev);
	kfree(acpi_dev);
}

static int acpi_bus_match(struct device *dev, struct device_driver *drv)
{
	struct acpi_device *acpi_dev = to_acpi_device(dev);
	struct acpi_driver *acpi_drv = to_acpi_driver(drv);

	return acpi_dev->flags.match_driver
		&& !acpi_match_device_ids(acpi_dev, acpi_drv->ids);
}

static int acpi_device_uevent(struct device *dev, struct kobj_uevent_env *env)
{
	struct acpi_device *acpi_dev = to_acpi_device(dev);
	int len;

	if (list_empty(&acpi_dev->pnp.ids))
		return 0;

	if (add_uevent_var(env, "MODALIAS="))
		return -ENOMEM;
	len = create_modalias(acpi_dev, &env->buf[env->buflen - 1],
			      sizeof(env->buf) - env->buflen);
	if (len <= 0)
		return len;
	env->buflen += len;
	return 0;
}

static void acpi_device_notify(acpi_handle handle, u32 event, void *data)
{
	struct acpi_device *device = data;

	device->driver->ops.notify(device, event);
}

static acpi_status acpi_device_notify_fixed(void *data)
{
	struct acpi_device *device = data;

	/* Fixed hardware devices have no handles */
	acpi_device_notify(NULL, ACPI_FIXED_HARDWARE_EVENT, device);
	return AE_OK;
}

static int acpi_device_install_notify_handler(struct acpi_device *device)
{
	acpi_status status;

	if (device->device_type == ACPI_BUS_TYPE_POWER_BUTTON)
		status =
		    acpi_install_fixed_event_handler(ACPI_EVENT_POWER_BUTTON,
						     acpi_device_notify_fixed,
						     device);
	else if (device->device_type == ACPI_BUS_TYPE_SLEEP_BUTTON)
		status =
		    acpi_install_fixed_event_handler(ACPI_EVENT_SLEEP_BUTTON,
						     acpi_device_notify_fixed,
						     device);
	else
		status = acpi_install_notify_handler(device->handle,
						     ACPI_DEVICE_NOTIFY,
						     acpi_device_notify,
						     device);

	if (ACPI_FAILURE(status))
		return -EINVAL;
	return 0;
}

static void acpi_device_remove_notify_handler(struct acpi_device *device)
{
	if (device->device_type == ACPI_BUS_TYPE_POWER_BUTTON)
		acpi_remove_fixed_event_handler(ACPI_EVENT_POWER_BUTTON,
						acpi_device_notify_fixed);
	else if (device->device_type == ACPI_BUS_TYPE_SLEEP_BUTTON)
		acpi_remove_fixed_event_handler(ACPI_EVENT_SLEEP_BUTTON,
						acpi_device_notify_fixed);
	else
		acpi_remove_notify_handler(device->handle, ACPI_DEVICE_NOTIFY,
					   acpi_device_notify);
}

static int acpi_device_probe(struct device *dev)
{
	struct acpi_device *acpi_dev = to_acpi_device(dev);
	struct acpi_driver *acpi_drv = to_acpi_driver(dev->driver);
	int ret;

	if (acpi_dev->handler)
		return -EINVAL;

	if (!acpi_drv->ops.add)
		return -ENOSYS;

	ret = acpi_drv->ops.add(acpi_dev);
	if (ret)
		return ret;

	acpi_dev->driver = acpi_drv;
	ACPI_DEBUG_PRINT((ACPI_DB_INFO,
			  "Driver [%s] successfully bound to device [%s]\n",
			  acpi_drv->name, acpi_dev->pnp.bus_id));

	if (acpi_drv->ops.notify) {
		ret = acpi_device_install_notify_handler(acpi_dev);
		if (ret) {
			if (acpi_drv->ops.remove)
				acpi_drv->ops.remove(acpi_dev);

			acpi_dev->driver = NULL;
			acpi_dev->driver_data = NULL;
			return ret;
		}
	}

	ACPI_DEBUG_PRINT((ACPI_DB_INFO, "Found driver [%s] for device [%s]\n",
			  acpi_drv->name, acpi_dev->pnp.bus_id));
	get_device(dev);
	return 0;
}

static int acpi_device_remove(struct device * dev)
{
	struct acpi_device *acpi_dev = to_acpi_device(dev);
	struct acpi_driver *acpi_drv = acpi_dev->driver;

	if (acpi_drv) {
		if (acpi_drv->ops.notify)
			acpi_device_remove_notify_handler(acpi_dev);
		if (acpi_drv->ops.remove)
			acpi_drv->ops.remove(acpi_dev);
	}
	acpi_dev->driver = NULL;
	acpi_dev->driver_data = NULL;

	put_device(dev);
	return 0;
}

struct bus_type acpi_bus_type = {
	.name		= "acpi",
	.match		= acpi_bus_match,
	.probe		= acpi_device_probe,
	.remove		= acpi_device_remove,
	.uevent		= acpi_device_uevent,
};

static void acpi_device_del(struct acpi_device *device)
{
	mutex_lock(&acpi_device_lock);
	if (device->parent)
		list_del(&device->node);

	list_del(&device->wakeup_list);
	mutex_unlock(&acpi_device_lock);

	acpi_power_add_remove_device(device, false);
	acpi_device_remove_files(device);
	if (device->remove)
		device->remove(device);

	device_del(&device->dev);
}

static LIST_HEAD(acpi_device_del_list);
static DEFINE_MUTEX(acpi_device_del_lock);

static void acpi_device_del_work_fn(struct work_struct *work_not_used)
{
	for (;;) {
		struct acpi_device *adev;

		mutex_lock(&acpi_device_del_lock);

		if (list_empty(&acpi_device_del_list)) {
			mutex_unlock(&acpi_device_del_lock);
			break;
		}
		adev = list_first_entry(&acpi_device_del_list,
					struct acpi_device, del_list);
		list_del(&adev->del_list);

		mutex_unlock(&acpi_device_del_lock);

		acpi_device_del(adev);
		/*
		 * Drop references to all power resources that might have been
		 * used by the device.
		 */
		acpi_power_transition(adev, ACPI_STATE_D3_COLD);
		put_device(&adev->dev);
	}
}

/**
 * acpi_scan_drop_device - Drop an ACPI device object.
 * @handle: Handle of an ACPI namespace node, not used.
 * @context: Address of the ACPI device object to drop.
 *
 * This is invoked by acpi_ns_delete_node() during the removal of the ACPI
 * namespace node the device object pointed to by @context is attached to.
 *
 * The unregistration is carried out asynchronously to avoid running
 * acpi_device_del() under the ACPICA's namespace mutex and the list is used to
 * ensure the correct ordering (the device objects must be unregistered in the
 * same order in which the corresponding namespace nodes are deleted).
 */
static void acpi_scan_drop_device(acpi_handle handle, void *context)
{
	static DECLARE_WORK(work, acpi_device_del_work_fn);
	struct acpi_device *adev = context;

	mutex_lock(&acpi_device_del_lock);

	/*
	 * Use the ACPI hotplug workqueue which is ordered, so this work item
	 * won't run after any hotplug work items submitted subsequently.  That
	 * prevents attempts to register device objects identical to those being
	 * deleted from happening concurrently (such attempts result from
	 * hotplug events handled via the ACPI hotplug workqueue).  It also will
	 * run after all of the work items submitted previosuly, which helps
	 * those work items to ensure that they are not accessing stale device
	 * objects.
	 */
	if (list_empty(&acpi_device_del_list))
		acpi_queue_hotplug_work(&work);

	list_add_tail(&adev->del_list, &acpi_device_del_list);
	/* Make acpi_ns_validate_handle() return NULL for this handle. */
	adev->handle = INVALID_ACPI_HANDLE;

	mutex_unlock(&acpi_device_del_lock);
}

int acpi_bus_get_device(acpi_handle handle, struct acpi_device **device)
{
	acpi_status status;

	if (!device)
		return -EINVAL;

	status = acpi_get_data(handle, acpi_scan_drop_device, (void **)device);
	if (ACPI_FAILURE(status) || !*device) {
		ACPI_DEBUG_PRINT((ACPI_DB_INFO, "No context for object [%p]\n",
				  handle));
		return -ENODEV;
	}
	return 0;
}
EXPORT_SYMBOL(acpi_bus_get_device);

int acpi_device_add(struct acpi_device *device,
		    void (*release)(struct device *))
{
	int result;
	struct acpi_device_bus_id *acpi_device_bus_id, *new_bus_id;
	int found = 0;

	if (device->handle) {
		acpi_status status;

		status = acpi_attach_data(device->handle, acpi_scan_drop_device,
					  device);
		if (ACPI_FAILURE(status)) {
			acpi_handle_err(device->handle,
					"Unable to attach device data\n");
			return -ENODEV;
		}
	}

	/*
	 * Linkage
	 * -------
	 * Link this device to its parent and siblings.
	 */
	INIT_LIST_HEAD(&device->children);
	INIT_LIST_HEAD(&device->node);
	INIT_LIST_HEAD(&device->wakeup_list);
	INIT_LIST_HEAD(&device->physical_node_list);
	INIT_LIST_HEAD(&device->del_list);
	mutex_init(&device->physical_node_lock);

	new_bus_id = kzalloc(sizeof(struct acpi_device_bus_id), GFP_KERNEL);
	if (!new_bus_id) {
		pr_err(PREFIX "Memory allocation error\n");
		result = -ENOMEM;
		goto err_detach;
	}

	mutex_lock(&acpi_device_lock);
	/*
	 * Find suitable bus_id and instance number in acpi_bus_id_list
	 * If failed, create one and link it into acpi_bus_id_list
	 */
	list_for_each_entry(acpi_device_bus_id, &acpi_bus_id_list, node) {
		if (!strcmp(acpi_device_bus_id->bus_id,
			    acpi_device_hid(device))) {
			acpi_device_bus_id->instance_no++;
			found = 1;
			kfree(new_bus_id);
			break;
		}
	}
	if (!found) {
		acpi_device_bus_id = new_bus_id;
		strcpy(acpi_device_bus_id->bus_id, acpi_device_hid(device));
		acpi_device_bus_id->instance_no = 0;
		list_add_tail(&acpi_device_bus_id->node, &acpi_bus_id_list);
	}
	dev_set_name(&device->dev, "%s:%02x", acpi_device_bus_id->bus_id, acpi_device_bus_id->instance_no);

	if (device->parent)
		list_add_tail(&device->node, &device->parent->children);

	if (device->wakeup.flags.valid)
		list_add_tail(&device->wakeup_list, &acpi_wakeup_device_list);
	mutex_unlock(&acpi_device_lock);

	if (device->parent)
		device->dev.parent = &device->parent->dev;
	device->dev.bus = &acpi_bus_type;
	device->dev.release = release;
	result = device_add(&device->dev);
	if (result) {
		dev_err(&device->dev, "Error registering device\n");
		goto err;
	}

	result = acpi_device_setup_files(device);
	if (result)
		printk(KERN_ERR PREFIX "Error creating sysfs interface for device %s\n",
		       dev_name(&device->dev));

	return 0;

 err:
	mutex_lock(&acpi_device_lock);
	if (device->parent)
		list_del(&device->node);
	list_del(&device->wakeup_list);
	mutex_unlock(&acpi_device_lock);

 err_detach:
	acpi_detach_data(device->handle, acpi_scan_drop_device);
	return result;
}

/* --------------------------------------------------------------------------
                                 Driver Management
   -------------------------------------------------------------------------- */
/**
 * acpi_bus_register_driver - register a driver with the ACPI bus
 * @driver: driver being registered
 *
 * Registers a driver with the ACPI bus.  Searches the namespace for all
 * devices that match the driver's criteria and binds.  Returns zero for
 * success or a negative error status for failure.
 */
int acpi_bus_register_driver(struct acpi_driver *driver)
{
	int ret;

	if (acpi_disabled)
		return -ENODEV;
	driver->drv.name = driver->name;
	driver->drv.bus = &acpi_bus_type;
	driver->drv.owner = driver->owner;

	ret = driver_register(&driver->drv);
	return ret;
}

EXPORT_SYMBOL(acpi_bus_register_driver);

/**
 * acpi_bus_unregister_driver - unregisters a driver with the ACPI bus
 * @driver: driver to unregister
 *
 * Unregisters a driver with the ACPI bus.  Searches the namespace for all
 * devices that match the driver's criteria and unbinds.
 */
void acpi_bus_unregister_driver(struct acpi_driver *driver)
{
	driver_unregister(&driver->drv);
}

EXPORT_SYMBOL(acpi_bus_unregister_driver);

/* --------------------------------------------------------------------------
                                 Device Enumeration
   -------------------------------------------------------------------------- */
static struct acpi_device *acpi_bus_get_parent(acpi_handle handle)
{
	struct acpi_device *device = NULL;
	acpi_status status;

	/*
	 * Fixed hardware devices do not appear in the namespace and do not
	 * have handles, but we fabricate acpi_devices for them, so we have
	 * to deal with them specially.
	 */
	if (!handle)
		return acpi_root;

	do {
		status = acpi_get_parent(handle, &handle);
		if (ACPI_FAILURE(status))
			return status == AE_NULL_ENTRY ? NULL : acpi_root;
	} while (acpi_bus_get_device(handle, &device));
	return device;
}

acpi_status
acpi_bus_get_ejd(acpi_handle handle, acpi_handle *ejd)
{
	acpi_status status;
	acpi_handle tmp;
	struct acpi_buffer buffer = {ACPI_ALLOCATE_BUFFER, NULL};
	union acpi_object *obj;

	status = acpi_get_handle(handle, "_EJD", &tmp);
	if (ACPI_FAILURE(status))
		return status;

	status = acpi_evaluate_object(handle, "_EJD", NULL, &buffer);
	if (ACPI_SUCCESS(status)) {
		obj = buffer.pointer;
		status = acpi_get_handle(ACPI_ROOT_OBJECT, obj->string.pointer,
					 ejd);
		kfree(buffer.pointer);
	}
	return status;
}
EXPORT_SYMBOL_GPL(acpi_bus_get_ejd);

static int acpi_bus_extract_wakeup_device_power_package(acpi_handle handle,
					struct acpi_device_wakeup *wakeup)
{
	struct acpi_buffer buffer = { ACPI_ALLOCATE_BUFFER, NULL };
	union acpi_object *package = NULL;
	union acpi_object *element = NULL;
	acpi_status status;
	int err = -ENODATA;

	if (!wakeup)
		return -EINVAL;

	INIT_LIST_HEAD(&wakeup->resources);

	/* _PRW */
	status = acpi_evaluate_object(handle, "_PRW", NULL, &buffer);
	if (ACPI_FAILURE(status)) {
		ACPI_EXCEPTION((AE_INFO, status, "Evaluating _PRW"));
		return err;
	}

	package = (union acpi_object *)buffer.pointer;

	if (!package || package->package.count < 2)
		goto out;

	element = &(package->package.elements[0]);
	if (!element)
		goto out;

	if (element->type == ACPI_TYPE_PACKAGE) {
		if ((element->package.count < 2) ||
		    (element->package.elements[0].type !=
		     ACPI_TYPE_LOCAL_REFERENCE)
		    || (element->package.elements[1].type != ACPI_TYPE_INTEGER))
			goto out;

		wakeup->gpe_device =
		    element->package.elements[0].reference.handle;
		wakeup->gpe_number =
		    (u32) element->package.elements[1].integer.value;
	} else if (element->type == ACPI_TYPE_INTEGER) {
		wakeup->gpe_device = NULL;
		wakeup->gpe_number = element->integer.value;
	} else {
		goto out;
	}

	element = &(package->package.elements[1]);
	if (element->type != ACPI_TYPE_INTEGER)
		goto out;

	wakeup->sleep_state = element->integer.value;

	err = acpi_extract_power_resources(package, 2, &wakeup->resources);
	if (err)
		goto out;

	if (!list_empty(&wakeup->resources)) {
		int sleep_state;

		err = acpi_power_wakeup_list_init(&wakeup->resources,
						  &sleep_state);
		if (err) {
			acpi_handle_warn(handle, "Retrieving current states "
					 "of wakeup power resources failed\n");
			acpi_power_resources_list_free(&wakeup->resources);
			goto out;
		}
		if (sleep_state < wakeup->sleep_state) {
			acpi_handle_warn(handle, "Overriding _PRW sleep state "
					 "(S%d) by S%d from power resources\n",
					 (int)wakeup->sleep_state, sleep_state);
			wakeup->sleep_state = sleep_state;
		}
	}
	acpi_setup_gpe_for_wake(handle, wakeup->gpe_device, wakeup->gpe_number);

 out:
	kfree(buffer.pointer);
	return err;
}

static void acpi_bus_set_run_wake_flags(struct acpi_device *device)
{
	struct acpi_device_id button_device_ids[] = {
		{"PNP0C0C", 0},
		{"PNP0C0D", 0},
		{"PNP0C0E", 0},
		{"", 0},
	};
	acpi_status status;
	acpi_event_status event_status;

	device->wakeup.flags.notifier_present = 0;

	/* Power button, Lid switch always enable wakeup */
	if (!acpi_match_device_ids(device, button_device_ids)) {
		device->wakeup.flags.run_wake = 1;
		if (!acpi_match_device_ids(device, &button_device_ids[1])) {
			/* Do not use Lid/sleep button for S5 wakeup */
			if (device->wakeup.sleep_state == ACPI_STATE_S5)
				device->wakeup.sleep_state = ACPI_STATE_S4;
		}
		device_set_wakeup_capable(&device->dev, true);
		return;
	}

	status = acpi_get_gpe_status(device->wakeup.gpe_device,
					device->wakeup.gpe_number,
						&event_status);
	if (status == AE_OK)
		device->wakeup.flags.run_wake =
				!!(event_status & ACPI_EVENT_FLAG_HANDLE);
}

static void acpi_bus_get_wakeup_device_flags(struct acpi_device *device)
{
	int err;

	/* Presence of _PRW indicates wake capable */
	if (!acpi_has_method(device->handle, "_PRW"))
		return;

	err = acpi_bus_extract_wakeup_device_power_package(device->handle,
							   &device->wakeup);
	if (err) {
		dev_err(&device->dev, "_PRW evaluation error: %d\n", err);
		return;
	}

	device->wakeup.flags.valid = 1;
	device->wakeup.prepare_count = 0;
	acpi_bus_set_run_wake_flags(device);
	/* Call _PSW/_DSW object to disable its ability to wake the sleeping
	 * system for the ACPI device with the _PRW object.
	 * The _PSW object is depreciated in ACPI 3.0 and is replaced by _DSW.
	 * So it is necessary to call _DSW object first. Only when it is not
	 * present will the _PSW object used.
	 */
	err = acpi_device_sleep_wake(device, 0, 0, 0);
	if (err)
		ACPI_DEBUG_PRINT((ACPI_DB_INFO,
				"error in _DSW or _PSW evaluation\n"));
}

static void acpi_bus_init_power_state(struct acpi_device *device, int state)
{
	struct acpi_device_power_state *ps = &device->power.states[state];
	char pathname[5] = { '_', 'P', 'R', '0' + state, '\0' };
	struct acpi_buffer buffer = { ACPI_ALLOCATE_BUFFER, NULL };
	acpi_status status;

	INIT_LIST_HEAD(&ps->resources);

	/* Evaluate "_PRx" to get referenced power resources */
	status = acpi_evaluate_object(device->handle, pathname, NULL, &buffer);
	if (ACPI_SUCCESS(status)) {
		union acpi_object *package = buffer.pointer;

		if (buffer.length && package
		    && package->type == ACPI_TYPE_PACKAGE
		    && package->package.count) {
			int err = acpi_extract_power_resources(package, 0,
							       &ps->resources);
			if (!err)
				device->power.flags.power_resources = 1;
		}
		ACPI_FREE(buffer.pointer);
	}

	/* Evaluate "_PSx" to see if we can do explicit sets */
	pathname[2] = 'S';
	if (acpi_has_method(device->handle, pathname))
		ps->flags.explicit_set = 1;

	/*
	 * State is valid if there are means to put the device into it.
	 * D3hot is only valid if _PR3 present.
	 */
	if (!list_empty(&ps->resources)
	    || (ps->flags.explicit_set && state < ACPI_STATE_D3_HOT)) {
		ps->flags.valid = 1;
		ps->flags.os_accessible = 1;
	}

	ps->power = -1;		/* Unknown - driver assigned */
	ps->latency = -1;	/* Unknown - driver assigned */
}

static void acpi_bus_get_power_flags(struct acpi_device *device)
{
	u32 i;

	/* Presence of _PS0|_PR0 indicates 'power manageable' */
	if (!acpi_has_method(device->handle, "_PS0") &&
	    !acpi_has_method(device->handle, "_PR0"))
		return;

	device->flags.power_manageable = 1;

	/*
	 * Power Management Flags
	 */
	if (acpi_has_method(device->handle, "_PSC"))
		device->power.flags.explicit_get = 1;
	if (acpi_has_method(device->handle, "_IRC"))
		device->power.flags.inrush_current = 1;

	/*
	 * Enumerate supported power management states
	 */
	for (i = ACPI_STATE_D0; i <= ACPI_STATE_D3_HOT; i++)
		acpi_bus_init_power_state(device, i);

	INIT_LIST_HEAD(&device->power.states[ACPI_STATE_D3_COLD].resources);

	/* Set defaults for D0 and D3 states (always valid) */
	device->power.states[ACPI_STATE_D0].flags.valid = 1;
	device->power.states[ACPI_STATE_D0].power = 100;
	device->power.states[ACPI_STATE_D3_COLD].flags.valid = 1;
	device->power.states[ACPI_STATE_D3_COLD].power = 0;

	/* Set D3cold's explicit_set flag if _PS3 exists. */
	if (device->power.states[ACPI_STATE_D3_HOT].flags.explicit_set)
		device->power.states[ACPI_STATE_D3_COLD].flags.explicit_set = 1;

	/* Presence of _PS3 or _PRx means we can put the device into D3 cold */
	if (device->power.states[ACPI_STATE_D3_HOT].flags.explicit_set ||
			device->power.flags.power_resources)
		device->power.states[ACPI_STATE_D3_COLD].flags.os_accessible = 1;

	if (acpi_bus_init_power(device)) {
		acpi_free_power_resources_lists(device);
		device->flags.power_manageable = 0;
	}
}

static void acpi_bus_get_flags(struct acpi_device *device)
{
	/* Presence of _STA indicates 'dynamic_status' */
	if (acpi_has_method(device->handle, "_STA"))
		device->flags.dynamic_status = 1;

	/* Presence of _RMV indicates 'removable' */
	if (acpi_has_method(device->handle, "_RMV"))
		device->flags.removable = 1;

	/* Presence of _EJD|_EJ0 indicates 'ejectable' */
	if (acpi_has_method(device->handle, "_EJD") ||
	    acpi_has_method(device->handle, "_EJ0"))
		device->flags.ejectable = 1;
}

static void acpi_device_get_busid(struct acpi_device *device)
{
	char bus_id[5] = { '?', 0 };
	struct acpi_buffer buffer = { sizeof(bus_id), bus_id };
	int i = 0;

	/*
	 * Bus ID
	 * ------
	 * The device's Bus ID is simply the object name.
	 * TBD: Shouldn't this value be unique (within the ACPI namespace)?
	 */
	if (ACPI_IS_ROOT_DEVICE(device)) {
		strcpy(device->pnp.bus_id, "ACPI");
		return;
	}

	switch (device->device_type) {
	case ACPI_BUS_TYPE_POWER_BUTTON:
		strcpy(device->pnp.bus_id, "PWRF");
		break;
	case ACPI_BUS_TYPE_SLEEP_BUTTON:
		strcpy(device->pnp.bus_id, "SLPF");
		break;
	default:
		acpi_get_name(device->handle, ACPI_SINGLE_NAME, &buffer);
		/* Clean up trailing underscores (if any) */
		for (i = 3; i > 1; i--) {
			if (bus_id[i] == '_')
				bus_id[i] = '\0';
			else
				break;
		}
		strcpy(device->pnp.bus_id, bus_id);
		break;
	}
}

/*
 * acpi_ata_match - see if an acpi object is an ATA device
 *
 * If an acpi object has one of the ACPI ATA methods defined,
 * then we can safely call it an ATA device.
 */
bool acpi_ata_match(acpi_handle handle)
{
	return acpi_has_method(handle, "_GTF") ||
	       acpi_has_method(handle, "_GTM") ||
	       acpi_has_method(handle, "_STM") ||
	       acpi_has_method(handle, "_SDD");
}

/*
 * acpi_bay_match - see if an acpi object is an ejectable driver bay
 *
 * If an acpi object is ejectable and has one of the ACPI ATA methods defined,
 * then we can safely call it an ejectable drive bay
 */
bool acpi_bay_match(acpi_handle handle)
{
	acpi_handle phandle;

	if (!acpi_has_method(handle, "_EJ0"))
		return false;
	if (acpi_ata_match(handle))
		return true;
	if (ACPI_FAILURE(acpi_get_parent(handle, &phandle)))
		return false;

	return acpi_ata_match(phandle);
}

/*
 * acpi_dock_match - see if an acpi object has a _DCK method
 */
bool acpi_dock_match(acpi_handle handle)
{
	return acpi_has_method(handle, "_DCK");
}

const char *acpi_device_hid(struct acpi_device *device)
{
	struct acpi_hardware_id *hid;

	if (list_empty(&device->pnp.ids))
		return dummy_hid;

	hid = list_first_entry(&device->pnp.ids, struct acpi_hardware_id, list);
	return hid->id;
}
EXPORT_SYMBOL(acpi_device_hid);

static void acpi_add_id(struct acpi_device_pnp *pnp, const char *dev_id)
{
	struct acpi_hardware_id *id;

	id = kmalloc(sizeof(*id), GFP_KERNEL);
	if (!id)
		return;

	id->id = kstrdup(dev_id, GFP_KERNEL);
	if (!id->id) {
		kfree(id);
		return;
	}

	list_add_tail(&id->list, &pnp->ids);
	pnp->type.hardware_id = 1;
}

/*
 * Old IBM workstations have a DSDT bug wherein the SMBus object
 * lacks the SMBUS01 HID and the methods do not have the necessary "_"
 * prefix.  Work around this.
 */
static bool acpi_ibm_smbus_match(acpi_handle handle)
{
	char node_name[ACPI_PATH_SEGMENT_LENGTH];
	struct acpi_buffer path = { sizeof(node_name), node_name };

	if (!dmi_name_in_vendors("IBM"))
		return false;

	/* Look for SMBS object */
	if (ACPI_FAILURE(acpi_get_name(handle, ACPI_SINGLE_NAME, &path)) ||
	    strcmp("SMBS", path.pointer))
		return false;

	/* Does it have the necessary (but misnamed) methods? */
	if (acpi_has_method(handle, "SBI") &&
	    acpi_has_method(handle, "SBR") &&
	    acpi_has_method(handle, "SBW"))
		return true;

	return false;
}

static void acpi_set_pnp_ids(acpi_handle handle, struct acpi_device_pnp *pnp,
				int device_type)
{
	acpi_status status;
	struct acpi_device_info *info;
	struct acpi_pnp_device_id_list *cid_list;
	int i;

	switch (device_type) {
	case ACPI_BUS_TYPE_DEVICE:
		if (handle == ACPI_ROOT_OBJECT) {
			acpi_add_id(pnp, ACPI_SYSTEM_HID);
			break;
		}

		status = acpi_get_object_info(handle, &info);
		if (ACPI_FAILURE(status)) {
			pr_err(PREFIX "%s: Error reading device info\n",
					__func__);
			return;
		}

		if (info->valid & ACPI_VALID_HID)
			acpi_add_id(pnp, info->hardware_id.string);
		if (info->valid & ACPI_VALID_CID) {
			cid_list = &info->compatible_id_list;
			for (i = 0; i < cid_list->count; i++)
				acpi_add_id(pnp, cid_list->ids[i].string);
		}
		if (info->valid & ACPI_VALID_ADR) {
			pnp->bus_address = info->address;
			pnp->type.bus_address = 1;
		}
		if (info->valid & ACPI_VALID_UID)
			pnp->unique_id = kstrdup(info->unique_id.string,
							GFP_KERNEL);

		kfree(info);

		/*
		 * Some devices don't reliably have _HIDs & _CIDs, so add
		 * synthetic HIDs to make sure drivers can find them.
		 */
		if (acpi_is_video_device(handle))
			acpi_add_id(pnp, ACPI_VIDEO_HID);
		else if (acpi_bay_match(handle))
			acpi_add_id(pnp, ACPI_BAY_HID);
		else if (acpi_dock_match(handle))
			acpi_add_id(pnp, ACPI_DOCK_HID);
		else if (acpi_ibm_smbus_match(handle))
			acpi_add_id(pnp, ACPI_SMBUS_IBM_HID);
		else if (list_empty(&pnp->ids) && handle == ACPI_ROOT_OBJECT) {
			acpi_add_id(pnp, ACPI_BUS_HID); /* \_SB, LNXSYBUS */
			strcpy(pnp->device_name, ACPI_BUS_DEVICE_NAME);
			strcpy(pnp->device_class, ACPI_BUS_CLASS);
		}

		break;
	case ACPI_BUS_TYPE_POWER:
		acpi_add_id(pnp, ACPI_POWER_HID);
		break;
	case ACPI_BUS_TYPE_PROCESSOR:
		acpi_add_id(pnp, ACPI_PROCESSOR_OBJECT_HID);
		break;
	case ACPI_BUS_TYPE_THERMAL:
		acpi_add_id(pnp, ACPI_THERMAL_HID);
		break;
	case ACPI_BUS_TYPE_POWER_BUTTON:
		acpi_add_id(pnp, ACPI_BUTTON_HID_POWERF);
		break;
	case ACPI_BUS_TYPE_SLEEP_BUTTON:
		acpi_add_id(pnp, ACPI_BUTTON_HID_SLEEPF);
		break;
	}
}

void acpi_free_pnp_ids(struct acpi_device_pnp *pnp)
{
	struct acpi_hardware_id *id, *tmp;

	list_for_each_entry_safe(id, tmp, &pnp->ids, list) {
		kfree(id->id);
		kfree(id);
	}
	kfree(pnp->unique_id);
}

void acpi_init_device_object(struct acpi_device *device, acpi_handle handle,
			     int type, unsigned long long sta)
{
	INIT_LIST_HEAD(&device->pnp.ids);
	device->device_type = type;
	device->handle = handle;
	device->parent = acpi_bus_get_parent(handle);
	acpi_set_device_status(device, sta);
	acpi_device_get_busid(device);
	acpi_set_pnp_ids(handle, &device->pnp, type);
	acpi_bus_get_flags(device);
	device->flags.match_driver = false;
	device->flags.initialized = true;
	device->flags.visited = false;
	device_initialize(&device->dev);
	dev_set_uevent_suppress(&device->dev, true);
}

void acpi_device_add_finalize(struct acpi_device *device)
{
	dev_set_uevent_suppress(&device->dev, false);
	kobject_uevent(&device->dev.kobj, KOBJ_ADD);
}

static int acpi_add_single_object(struct acpi_device **child,
				  acpi_handle handle, int type,
				  unsigned long long sta)
{
	int result;
	struct acpi_device *device;
	struct acpi_buffer buffer = { ACPI_ALLOCATE_BUFFER, NULL };

	device = kzalloc(sizeof(struct acpi_device), GFP_KERNEL);
	if (!device) {
		printk(KERN_ERR PREFIX "Memory allocation error\n");
		return -ENOMEM;
	}

	acpi_init_device_object(device, handle, type, sta);
	acpi_bus_get_power_flags(device);
	acpi_bus_get_wakeup_device_flags(device);

	result = acpi_device_add(device, acpi_device_release);
	if (result) {
		acpi_device_release(&device->dev);
		return result;
	}

	acpi_power_add_remove_device(device, true);
	acpi_device_add_finalize(device);
	acpi_get_name(handle, ACPI_FULL_PATHNAME, &buffer);
	ACPI_DEBUG_PRINT((ACPI_DB_INFO, "Added %s [%s] parent %s\n",
		dev_name(&device->dev), (char *) buffer.pointer,
		device->parent ? dev_name(&device->parent->dev) : "(null)"));
	kfree(buffer.pointer);
	*child = device;
	return 0;
}

static int acpi_bus_type_and_status(acpi_handle handle, int *type,
				    unsigned long long *sta)
{
	acpi_status status;
	acpi_object_type acpi_type;

	status = acpi_get_type(handle, &acpi_type);
	if (ACPI_FAILURE(status))
		return -ENODEV;

	switch (acpi_type) {
	case ACPI_TYPE_ANY:		/* for ACPI_ROOT_OBJECT */
	case ACPI_TYPE_DEVICE:
		*type = ACPI_BUS_TYPE_DEVICE;
		status = acpi_bus_get_status_handle(handle, sta);
		if (ACPI_FAILURE(status))
			return -ENODEV;
		break;
	case ACPI_TYPE_PROCESSOR:
		*type = ACPI_BUS_TYPE_PROCESSOR;
		status = acpi_bus_get_status_handle(handle, sta);
		if (ACPI_FAILURE(status))
			return -ENODEV;
		break;
	case ACPI_TYPE_THERMAL:
		*type = ACPI_BUS_TYPE_THERMAL;
		*sta = ACPI_STA_DEFAULT;
		break;
	case ACPI_TYPE_POWER:
		*type = ACPI_BUS_TYPE_POWER;
		*sta = ACPI_STA_DEFAULT;
		break;
	default:
		return -ENODEV;
	}

	return 0;
}

bool acpi_device_is_present(struct acpi_device *adev)
{
	if (adev->status.present || adev->status.functional)
		return true;

	adev->flags.initialized = false;
	return false;
}

static bool acpi_scan_handler_matching(struct acpi_scan_handler *handler,
				       char *idstr,
				       const struct acpi_device_id **matchid)
{
	const struct acpi_device_id *devid;

	for (devid = handler->ids; devid->id[0]; devid++)
		if (!strcmp((char *)devid->id, idstr)) {
			if (matchid)
				*matchid = devid;

			return true;
		}

	return false;
}

static struct acpi_scan_handler *acpi_scan_match_handler(char *idstr,
					const struct acpi_device_id **matchid)
{
	struct acpi_scan_handler *handler;

	list_for_each_entry(handler, &acpi_scan_handlers_list, list_node)
		if (acpi_scan_handler_matching(handler, idstr, matchid))
			return handler;

	return NULL;
}

void acpi_scan_hotplug_enabled(struct acpi_hotplug_profile *hotplug, bool val)
{
	if (!!hotplug->enabled == !!val)
		return;

	mutex_lock(&acpi_scan_lock);

	hotplug->enabled = val;

	mutex_unlock(&acpi_scan_lock);
}

static void acpi_scan_init_hotplug(acpi_handle handle, int type)
{
	struct acpi_device_pnp pnp = {};
	struct acpi_hardware_id *hwid;
	struct acpi_scan_handler *handler;

	INIT_LIST_HEAD(&pnp.ids);
	acpi_set_pnp_ids(handle, &pnp, type);

	if (!pnp.type.hardware_id)
		goto out;

	/*
	 * This relies on the fact that acpi_install_notify_handler() will not
	 * install the same notify handler routine twice for the same handle.
	 */
	list_for_each_entry(hwid, &pnp.ids, list) {
		handler = acpi_scan_match_handler(hwid->id, NULL);
		if (handler) {
			acpi_install_notify_handler(handle, ACPI_SYSTEM_NOTIFY,
					acpi_hotplug_notify_cb, handler);
			break;
		}
	}

out:
	acpi_free_pnp_ids(&pnp);
}

static acpi_status acpi_bus_check_add(acpi_handle handle, u32 lvl_not_used,
				      void *not_used, void **return_value)
{
	struct acpi_device *device = NULL;
	int type;
	unsigned long long sta;
	int result;

	acpi_bus_get_device(handle, &device);
	if (device)
		goto out;

	result = acpi_bus_type_and_status(handle, &type, &sta);
	if (result)
		return AE_OK;

	if (type == ACPI_BUS_TYPE_POWER) {
		acpi_add_power_resource(handle);
		return AE_OK;
	}

	acpi_scan_init_hotplug(handle, type);

	acpi_add_single_object(&device, handle, type, sta);
	if (!device)
		return AE_CTRL_DEPTH;

 out:
	if (!*return_value)
		*return_value = device;

	return AE_OK;
}

static int acpi_scan_attach_handler(struct acpi_device *device)
{
	struct acpi_hardware_id *hwid;
	int ret = 0;

	list_for_each_entry(hwid, &device->pnp.ids, list) {
		const struct acpi_device_id *devid;
		struct acpi_scan_handler *handler;

		handler = acpi_scan_match_handler(hwid->id, &devid);
		if (handler) {
			ret = handler->attach(device, devid);
			if (ret > 0) {
				device->handler = handler;
				break;
			} else if (ret < 0) {
				break;
			}
		}
	}
	return ret;
}

static void acpi_bus_attach(struct acpi_device *device)
{
	struct acpi_device *child;
	int ret;

	acpi_bus_get_status(device);
	/* Skip devices that are not present. */
	if (!acpi_device_is_present(device)) {
		device->flags.visited = false;
		return;
	}
	if (device->handler)
		goto ok;

	if (!device->flags.initialized) {
		acpi_bus_update_power(device, NULL);
		device->flags.initialized = true;
	}
	device->flags.visited = false;
	ret = acpi_scan_attach_handler(device);
	if (ret < 0)
		return;

	device->flags.match_driver = true;
	if (!ret) {
		ret = device_attach(&device->dev);
		if (ret < 0)
			return;
	}
	device->flags.visited = true;

 ok:
	list_for_each_entry(child, &device->children, node)
		acpi_bus_attach(child);
}

/**
 * acpi_bus_scan - Add ACPI device node objects in a given namespace scope.
 * @handle: Root of the namespace scope to scan.
 *
 * Scan a given ACPI tree (probably recently hot-plugged) and create and add
 * found devices.
 *
 * If no devices were found, -ENODEV is returned, but it does not mean that
 * there has been a real error.  There just have been no suitable ACPI objects
 * in the table trunk from which the kernel could create a device and add an
 * appropriate driver.
 *
 * Must be called under acpi_scan_lock.
 */
int acpi_bus_scan(acpi_handle handle)
{
	void *device = NULL;

	if (ACPI_SUCCESS(acpi_bus_check_add(handle, 0, NULL, &device)))
		acpi_walk_namespace(ACPI_TYPE_ANY, handle, ACPI_UINT32_MAX,
				    acpi_bus_check_add, NULL, NULL, &device);

	if (device) {
		acpi_bus_attach(device);
		return 0;
	}
	return -ENODEV;
}
EXPORT_SYMBOL(acpi_bus_scan);

/**
 * acpi_bus_trim - Detach scan handlers and drivers from ACPI device objects.
 * @adev: Root of the ACPI namespace scope to walk.
 *
 * Must be called under acpi_scan_lock.
 */
void acpi_bus_trim(struct acpi_device *adev)
{
	struct acpi_scan_handler *handler = adev->handler;
	struct acpi_device *child;

	list_for_each_entry_reverse(child, &adev->children, node)
		acpi_bus_trim(child);

	adev->flags.match_driver = false;
	if (handler) {
		if (handler->detach)
			handler->detach(adev);

		adev->handler = NULL;
	} else {
		device_release_driver(&adev->dev);
	}
	/*
	 * Most likely, the device is going away, so put it into D3cold before
	 * that.
	 */
	acpi_device_set_power(adev, ACPI_STATE_D3_COLD);
	adev->flags.initialized = false;
	adev->flags.visited = false;
}
EXPORT_SYMBOL_GPL(acpi_bus_trim);

static int acpi_bus_scan_fixed(void)
{
	int result = 0;

	/*
	 * Enumerate all fixed-feature devices.
	 */
	if (!(acpi_gbl_FADT.flags & ACPI_FADT_POWER_BUTTON)) {
		struct acpi_device *device = NULL;

		result = acpi_add_single_object(&device, NULL,
						ACPI_BUS_TYPE_POWER_BUTTON,
						ACPI_STA_DEFAULT);
		if (result)
			return result;

		device->flags.match_driver = true;
		result = device_attach(&device->dev);
		if (result < 0)
			return result;

		device_init_wakeup(&device->dev, true);
	}

	if (!(acpi_gbl_FADT.flags & ACPI_FADT_SLEEP_BUTTON)) {
		struct acpi_device *device = NULL;

		result = acpi_add_single_object(&device, NULL,
						ACPI_BUS_TYPE_SLEEP_BUTTON,
						ACPI_STA_DEFAULT);
		if (result)
			return result;

		device->flags.match_driver = true;
		result = device_attach(&device->dev);
	}

	return result < 0 ? result : 0;
}

int __init acpi_scan_init(void)
{
	int result;

	result = bus_register(&acpi_bus_type);
	if (result) {
		/* We don't want to quit even if we failed to add suspend/resume */
		printk(KERN_ERR PREFIX "Could not register bus type\n");
	}

	acpi_pci_root_init();
	acpi_pci_link_init();
	acpi_processor_init();
	acpi_platform_init();
	acpi_lpss_init();
	acpi_cmos_rtc_init();
	acpi_container_init();
	acpi_memory_hotplug_init();
	acpi_dock_init();

	mutex_lock(&acpi_scan_lock);
	/*
	 * Enumerate devices in the ACPI namespace.
	 */
	result = acpi_bus_scan(ACPI_ROOT_OBJECT);
	if (result)
		goto out;

	result = acpi_bus_get_device(ACPI_ROOT_OBJECT, &acpi_root);
	if (result)
		goto out;

	result = acpi_bus_scan_fixed();
	if (result) {
		acpi_detach_data(acpi_root->handle, acpi_scan_drop_device);
		acpi_device_del(acpi_root);
		put_device(&acpi_root->dev);
		goto out;
	}

	acpi_update_all_gpes();

 out:
	mutex_unlock(&acpi_scan_lock);
	return result;
}<|MERGE_RESOLUTION|>--- conflicted
+++ resolved
@@ -484,10 +484,6 @@
 static void acpi_hotplug_notify_cb(acpi_handle handle, u32 type, void *data)
 {
 	u32 ost_code = ACPI_OST_SC_NON_SPECIFIC_FAILURE;
-<<<<<<< HEAD
-	struct acpi_scan_handler *handler = data;
-=======
->>>>>>> 56041bf9
 	struct acpi_device *adev;
 	acpi_status status;
 
@@ -503,12 +499,6 @@
 		break;
 	case ACPI_NOTIFY_EJECT_REQUEST:
 		acpi_handle_debug(handle, "ACPI_NOTIFY_EJECT_REQUEST event\n");
-<<<<<<< HEAD
-		if (!handler->hotplug.enabled) {
-			acpi_handle_err(handle, "Eject disabled\n");
-			ost_code = ACPI_OST_SC_EJECT_NOT_SUPPORTED;
-			goto err_out;
-=======
 		if (!adev->handler)
 			goto err_out;
 
@@ -516,7 +506,6 @@
 			acpi_handle_err(handle, "Eject disabled\n");
 			ost_code = ACPI_OST_SC_EJECT_NOT_SUPPORTED;
 			goto err_out;
->>>>>>> 56041bf9
 		}
 		acpi_evaluate_hotplug_ost(handle, ACPI_NOTIFY_EJECT_REQUEST,
 					  ACPI_OST_SC_EJECT_IN_PROGRESS, NULL);
