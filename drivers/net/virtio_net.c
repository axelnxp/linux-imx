/* A network driver using virtio.
 *
 * Copyright 2007 Rusty Russell <rusty@rustcorp.com.au> IBM Corporation
 *
 * This program is free software; you can redistribute it and/or modify
 * it under the terms of the GNU General Public License as published by
 * the Free Software Foundation; either version 2 of the License, or
 * (at your option) any later version.
 *
 * This program is distributed in the hope that it will be useful,
 * but WITHOUT ANY WARRANTY; without even the implied warranty of
 * MERCHANTABILITY or FITNESS FOR A PARTICULAR PURPOSE.  See the
 * GNU General Public License for more details.
 *
 * You should have received a copy of the GNU General Public License
 * along with this program; if not, write to the Free Software
 * Foundation, Inc., 59 Temple Place, Suite 330, Boston, MA  02111-1307  USA
 */
//#define DEBUG
#include <linux/netdevice.h>
#include <linux/etherdevice.h>
#include <linux/ethtool.h>
#include <linux/module.h>
#include <linux/virtio.h>
#include <linux/virtio_net.h>
#include <linux/scatterlist.h>
#include <linux/if_vlan.h>
#include <linux/slab.h>

static int napi_weight = 128;
module_param(napi_weight, int, 0444);

static int csum = 1, gso = 1;
module_param(csum, bool, 0444);
module_param(gso, bool, 0444);

/* FIXME: MTU in config. */
#define MAX_PACKET_LEN (ETH_HLEN + VLAN_HLEN + ETH_DATA_LEN)
#define GOOD_COPY_LEN	128

#define VIRTNET_SEND_COMMAND_SG_MAX    2

struct virtnet_info {
	struct virtio_device *vdev;
	struct virtqueue *rvq, *svq, *cvq;
	struct net_device *dev;
	struct napi_struct napi;
	unsigned int status;

	/* Number of input buffers, and max we've ever had. */
	unsigned int num, max;

	/* I like... big packets and I cannot lie! */
	bool big_packets;

	/* Host will merge rx buffers for big packets (shake it! shake it!) */
	bool mergeable_rx_bufs;

	/* Work struct for refilling if we run low on memory. */
	struct delayed_work refill;

	/* Chain pages by the private ptr. */
	struct page *pages;

	/* fragments + linear part + virtio header */
	struct scatterlist rx_sg[MAX_SKB_FRAGS + 2];
	struct scatterlist tx_sg[MAX_SKB_FRAGS + 2];
};

struct skb_vnet_hdr {
	union {
		struct virtio_net_hdr hdr;
		struct virtio_net_hdr_mrg_rxbuf mhdr;
	};
	unsigned int num_sg;
};

struct padded_vnet_hdr {
	struct virtio_net_hdr hdr;
	/*
	 * virtio_net_hdr should be in a separated sg buffer because of a
	 * QEMU bug, and data sg buffer shares same page with this header sg.
	 * This padding makes next sg 16 byte aligned after virtio_net_hdr.
	 */
	char padding[6];
};

static inline struct skb_vnet_hdr *skb_vnet_hdr(struct sk_buff *skb)
{
	return (struct skb_vnet_hdr *)skb->cb;
}

/*
 * private is used to chain pages for big packets, put the whole
 * most recent used list in the beginning for reuse
 */
static void give_pages(struct virtnet_info *vi, struct page *page)
{
	struct page *end;

	/* Find end of list, sew whole thing into vi->pages. */
	for (end = page; end->private; end = (struct page *)end->private);
	end->private = (unsigned long)vi->pages;
	vi->pages = page;
}

static struct page *get_a_page(struct virtnet_info *vi, gfp_t gfp_mask)
{
	struct page *p = vi->pages;

	if (p) {
		vi->pages = (struct page *)p->private;
		/* clear private here, it is used to chain pages */
		p->private = 0;
	} else
		p = alloc_page(gfp_mask);
	return p;
}

static void skb_xmit_done(struct virtqueue *svq)
{
	struct virtnet_info *vi = svq->vdev->priv;

	/* Suppress further interrupts. */
	virtqueue_disable_cb(svq);

	/* We were probably waiting for more output buffers. */
	netif_wake_queue(vi->dev);
}

static void set_skb_frag(struct sk_buff *skb, struct page *page,
			 unsigned int offset, unsigned int *len)
{
	int i = skb_shinfo(skb)->nr_frags;
	skb_frag_t *f;

	f = &skb_shinfo(skb)->frags[i];
	f->size = min((unsigned)PAGE_SIZE - offset, *len);
	f->page_offset = offset;
	f->page = page;

	skb->data_len += f->size;
	skb->len += f->size;
	skb_shinfo(skb)->nr_frags++;
	*len -= f->size;
}

static struct sk_buff *page_to_skb(struct virtnet_info *vi,
				   struct page *page, unsigned int len)
{
	struct sk_buff *skb;
	struct skb_vnet_hdr *hdr;
	unsigned int copy, hdr_len, offset;
	char *p;

	p = page_address(page);

	/* copy small packet so we can reuse these pages for small data */
	skb = netdev_alloc_skb_ip_align(vi->dev, GOOD_COPY_LEN);
	if (unlikely(!skb))
		return NULL;

	hdr = skb_vnet_hdr(skb);

	if (vi->mergeable_rx_bufs) {
		hdr_len = sizeof hdr->mhdr;
		offset = hdr_len;
	} else {
		hdr_len = sizeof hdr->hdr;
		offset = sizeof(struct padded_vnet_hdr);
	}

	memcpy(hdr, p, hdr_len);

	len -= hdr_len;
	p += offset;

	copy = len;
	if (copy > skb_tailroom(skb))
		copy = skb_tailroom(skb);
	memcpy(skb_put(skb, copy), p, copy);

	len -= copy;
	offset += copy;

	while (len) {
		set_skb_frag(skb, page, offset, &len);
		page = (struct page *)page->private;
		offset = 0;
	}

	if (page)
		give_pages(vi, page);

	return skb;
}

static int receive_mergeable(struct virtnet_info *vi, struct sk_buff *skb)
{
	struct skb_vnet_hdr *hdr = skb_vnet_hdr(skb);
	struct page *page;
	int num_buf, i, len;

	num_buf = hdr->mhdr.num_buffers;
	while (--num_buf) {
		i = skb_shinfo(skb)->nr_frags;
		if (i >= MAX_SKB_FRAGS) {
			pr_debug("%s: packet too long\n", skb->dev->name);
			skb->dev->stats.rx_length_errors++;
			return -EINVAL;
		}

		page = virtqueue_get_buf(vi->rvq, &len);
		if (!page) {
			pr_debug("%s: rx error: %d buffers missing\n",
				 skb->dev->name, hdr->mhdr.num_buffers);
			skb->dev->stats.rx_length_errors++;
			return -EINVAL;
		}
		if (len > PAGE_SIZE)
			len = PAGE_SIZE;

		set_skb_frag(skb, page, 0, &len);

		--vi->num;
	}
	return 0;
}

static void receive_buf(struct net_device *dev, void *buf, unsigned int len)
{
	struct virtnet_info *vi = netdev_priv(dev);
	struct sk_buff *skb;
	struct page *page;
	struct skb_vnet_hdr *hdr;

	if (unlikely(len < sizeof(struct virtio_net_hdr) + ETH_HLEN)) {
		pr_debug("%s: short packet %i\n", dev->name, len);
		dev->stats.rx_length_errors++;
		if (vi->mergeable_rx_bufs || vi->big_packets)
			give_pages(vi, buf);
		else
			dev_kfree_skb(buf);
		return;
	}

	if (!vi->mergeable_rx_bufs && !vi->big_packets) {
		skb = buf;
		len -= sizeof(struct virtio_net_hdr);
		skb_trim(skb, len);
	} else {
		page = buf;
		skb = page_to_skb(vi, page, len);
		if (unlikely(!skb)) {
			dev->stats.rx_dropped++;
			give_pages(vi, page);
			return;
		}
		if (vi->mergeable_rx_bufs)
			if (receive_mergeable(vi, skb)) {
				dev_kfree_skb(skb);
				return;
			}
	}

	hdr = skb_vnet_hdr(skb);
	skb->truesize += skb->data_len;
	dev->stats.rx_bytes += skb->len;
	dev->stats.rx_packets++;

	if (hdr->hdr.flags & VIRTIO_NET_HDR_F_NEEDS_CSUM) {
		pr_debug("Needs csum!\n");
		if (!skb_partial_csum_set(skb,
					  hdr->hdr.csum_start,
					  hdr->hdr.csum_offset))
			goto frame_err;
	}

	skb->protocol = eth_type_trans(skb, dev);
	pr_debug("Receiving skb proto 0x%04x len %i type %i\n",
		 ntohs(skb->protocol), skb->len, skb->pkt_type);

	if (hdr->hdr.gso_type != VIRTIO_NET_HDR_GSO_NONE) {
		pr_debug("GSO!\n");
		switch (hdr->hdr.gso_type & ~VIRTIO_NET_HDR_GSO_ECN) {
		case VIRTIO_NET_HDR_GSO_TCPV4:
			skb_shinfo(skb)->gso_type = SKB_GSO_TCPV4;
			break;
		case VIRTIO_NET_HDR_GSO_UDP:
			skb_shinfo(skb)->gso_type = SKB_GSO_UDP;
			break;
		case VIRTIO_NET_HDR_GSO_TCPV6:
			skb_shinfo(skb)->gso_type = SKB_GSO_TCPV6;
			break;
		default:
			if (net_ratelimit())
				printk(KERN_WARNING "%s: bad gso type %u.\n",
				       dev->name, hdr->hdr.gso_type);
			goto frame_err;
		}

		if (hdr->hdr.gso_type & VIRTIO_NET_HDR_GSO_ECN)
			skb_shinfo(skb)->gso_type |= SKB_GSO_TCP_ECN;

		skb_shinfo(skb)->gso_size = hdr->hdr.gso_size;
		if (skb_shinfo(skb)->gso_size == 0) {
			if (net_ratelimit())
				printk(KERN_WARNING "%s: zero gso size.\n",
				       dev->name);
			goto frame_err;
		}

		/* Header must be checked, and gso_segs computed. */
		skb_shinfo(skb)->gso_type |= SKB_GSO_DODGY;
		skb_shinfo(skb)->gso_segs = 0;
	}

	netif_receive_skb(skb);
	return;

frame_err:
	dev->stats.rx_frame_errors++;
	dev_kfree_skb(skb);
}

static int add_recvbuf_small(struct virtnet_info *vi, gfp_t gfp)
{
	struct sk_buff *skb;
	struct skb_vnet_hdr *hdr;
	int err;

	skb = netdev_alloc_skb_ip_align(vi->dev, MAX_PACKET_LEN);
	if (unlikely(!skb))
		return -ENOMEM;

	skb_put(skb, MAX_PACKET_LEN);

	hdr = skb_vnet_hdr(skb);
	sg_set_buf(vi->rx_sg, &hdr->hdr, sizeof hdr->hdr);

	skb_to_sgvec(skb, vi->rx_sg + 1, 0, skb->len);

<<<<<<< HEAD
	err = vi->rvq->vq_ops->add_buf(vi->rvq, vi->rx_sg, 0, 2, skb);
=======
	err = virtqueue_add_buf(vi->rvq, sg, 0, 2, skb);
>>>>>>> 0643e4c6
	if (err < 0)
		dev_kfree_skb(skb);

	return err;
}

static int add_recvbuf_big(struct virtnet_info *vi, gfp_t gfp)
{
	struct page *first, *list = NULL;
	char *p;
	int i, err, offset;

	/* page in vi->rx_sg[MAX_SKB_FRAGS + 1] is list tail */
	for (i = MAX_SKB_FRAGS + 1; i > 1; --i) {
		first = get_a_page(vi, gfp);
		if (!first) {
			if (list)
				give_pages(vi, list);
			return -ENOMEM;
		}
		sg_set_buf(&vi->rx_sg[i], page_address(first), PAGE_SIZE);

		/* chain new page in list head to match sg */
		first->private = (unsigned long)list;
		list = first;
	}

	first = get_a_page(vi, gfp);
	if (!first) {
		give_pages(vi, list);
		return -ENOMEM;
	}
	p = page_address(first);

	/* vi->rx_sg[0], vi->rx_sg[1] share the same page */
	/* a separated vi->rx_sg[0] for virtio_net_hdr only due to QEMU bug */
	sg_set_buf(&vi->rx_sg[0], p, sizeof(struct virtio_net_hdr));

	/* vi->rx_sg[1] for data packet, from offset */
	offset = sizeof(struct padded_vnet_hdr);
	sg_set_buf(&vi->rx_sg[1], p + offset, PAGE_SIZE - offset);

	/* chain first in list head */
	first->private = (unsigned long)list;
<<<<<<< HEAD
	err = vi->rvq->vq_ops->add_buf(vi->rvq, vi->rx_sg, 0, MAX_SKB_FRAGS + 2,
=======
	err = virtqueue_add_buf(vi->rvq, sg, 0, MAX_SKB_FRAGS + 2,
>>>>>>> 0643e4c6
				       first);
	if (err < 0)
		give_pages(vi, first);

	return err;
}

static int add_recvbuf_mergeable(struct virtnet_info *vi, gfp_t gfp)
{
	struct page *page;
	int err;

	page = get_a_page(vi, gfp);
	if (!page)
		return -ENOMEM;

	sg_init_one(vi->rx_sg, page_address(page), PAGE_SIZE);

<<<<<<< HEAD
	err = vi->rvq->vq_ops->add_buf(vi->rvq, vi->rx_sg, 0, 1, page);
=======
	err = virtqueue_add_buf(vi->rvq, &sg, 0, 1, page);
>>>>>>> 0643e4c6
	if (err < 0)
		give_pages(vi, page);

	return err;
}

/* Returns false if we couldn't fill entirely (OOM). */
static bool try_fill_recv(struct virtnet_info *vi, gfp_t gfp)
{
	int err;
	bool oom = false;

	do {
		if (vi->mergeable_rx_bufs)
			err = add_recvbuf_mergeable(vi, gfp);
		else if (vi->big_packets)
			err = add_recvbuf_big(vi, gfp);
		else
			err = add_recvbuf_small(vi, gfp);

		if (err < 0) {
			oom = true;
			break;
		}
		++vi->num;
	} while (err > 0);
	if (unlikely(vi->num > vi->max))
		vi->max = vi->num;
	virtqueue_kick(vi->rvq);
	return !oom;
}

static void skb_recv_done(struct virtqueue *rvq)
{
	struct virtnet_info *vi = rvq->vdev->priv;
	/* Schedule NAPI, Suppress further interrupts if successful. */
	if (napi_schedule_prep(&vi->napi)) {
		virtqueue_disable_cb(rvq);
		__napi_schedule(&vi->napi);
	}
}

static void refill_work(struct work_struct *work)
{
	struct virtnet_info *vi;
	bool still_empty;

	vi = container_of(work, struct virtnet_info, refill.work);
	napi_disable(&vi->napi);
	still_empty = !try_fill_recv(vi, GFP_KERNEL);
	napi_enable(&vi->napi);

	/* In theory, this can happen: if we don't get any buffers in
	 * we will *never* try to fill again. */
	if (still_empty)
		schedule_delayed_work(&vi->refill, HZ/2);
}

static int virtnet_poll(struct napi_struct *napi, int budget)
{
	struct virtnet_info *vi = container_of(napi, struct virtnet_info, napi);
	void *buf;
	unsigned int len, received = 0;

again:
	while (received < budget &&
	       (buf = virtqueue_get_buf(vi->rvq, &len)) != NULL) {
		receive_buf(vi->dev, buf, len);
		--vi->num;
		received++;
	}

	if (vi->num < vi->max / 2) {
		if (!try_fill_recv(vi, GFP_ATOMIC))
			schedule_delayed_work(&vi->refill, 0);
	}

	/* Out of packets? */
	if (received < budget) {
		napi_complete(napi);
		if (unlikely(!virtqueue_enable_cb(vi->rvq)) &&
		    napi_schedule_prep(napi)) {
			virtqueue_disable_cb(vi->rvq);
			__napi_schedule(napi);
			goto again;
		}
	}

	return received;
}

static unsigned int free_old_xmit_skbs(struct virtnet_info *vi)
{
	struct sk_buff *skb;
	unsigned int len, tot_sgs = 0;

	while ((skb = virtqueue_get_buf(vi->svq, &len)) != NULL) {
		pr_debug("Sent skb %p\n", skb);
		vi->dev->stats.tx_bytes += skb->len;
		vi->dev->stats.tx_packets++;
		tot_sgs += skb_vnet_hdr(skb)->num_sg;
		dev_kfree_skb_any(skb);
	}
	return tot_sgs;
}

static int xmit_skb(struct virtnet_info *vi, struct sk_buff *skb)
{
	struct skb_vnet_hdr *hdr = skb_vnet_hdr(skb);
	const unsigned char *dest = ((struct ethhdr *)skb->data)->h_dest;

	pr_debug("%s: xmit %p %pM\n", vi->dev->name, skb, dest);

	if (skb->ip_summed == CHECKSUM_PARTIAL) {
		hdr->hdr.flags = VIRTIO_NET_HDR_F_NEEDS_CSUM;
		hdr->hdr.csum_start = skb->csum_start - skb_headroom(skb);
		hdr->hdr.csum_offset = skb->csum_offset;
	} else {
		hdr->hdr.flags = 0;
		hdr->hdr.csum_offset = hdr->hdr.csum_start = 0;
	}

	if (skb_is_gso(skb)) {
		hdr->hdr.hdr_len = skb_headlen(skb);
		hdr->hdr.gso_size = skb_shinfo(skb)->gso_size;
		if (skb_shinfo(skb)->gso_type & SKB_GSO_TCPV4)
			hdr->hdr.gso_type = VIRTIO_NET_HDR_GSO_TCPV4;
		else if (skb_shinfo(skb)->gso_type & SKB_GSO_TCPV6)
			hdr->hdr.gso_type = VIRTIO_NET_HDR_GSO_TCPV6;
		else if (skb_shinfo(skb)->gso_type & SKB_GSO_UDP)
			hdr->hdr.gso_type = VIRTIO_NET_HDR_GSO_UDP;
		else
			BUG();
		if (skb_shinfo(skb)->gso_type & SKB_GSO_TCP_ECN)
			hdr->hdr.gso_type |= VIRTIO_NET_HDR_GSO_ECN;
	} else {
		hdr->hdr.gso_type = VIRTIO_NET_HDR_GSO_NONE;
		hdr->hdr.gso_size = hdr->hdr.hdr_len = 0;
	}

	hdr->mhdr.num_buffers = 0;

	/* Encode metadata header at front. */
	if (vi->mergeable_rx_bufs)
		sg_set_buf(vi->tx_sg, &hdr->mhdr, sizeof hdr->mhdr);
	else
		sg_set_buf(vi->tx_sg, &hdr->hdr, sizeof hdr->hdr);

<<<<<<< HEAD
	hdr->num_sg = skb_to_sgvec(skb, vi->tx_sg + 1, 0, skb->len) + 1;
	return vi->svq->vq_ops->add_buf(vi->svq, vi->tx_sg, hdr->num_sg,
					0, skb);
=======
	hdr->num_sg = skb_to_sgvec(skb, sg+1, 0, skb->len) + 1;
	return virtqueue_add_buf(vi->svq, sg, hdr->num_sg, 0, skb);
>>>>>>> 0643e4c6
}

static netdev_tx_t start_xmit(struct sk_buff *skb, struct net_device *dev)
{
	struct virtnet_info *vi = netdev_priv(dev);
	int capacity;

again:
	/* Free up any pending old buffers before queueing new ones. */
	free_old_xmit_skbs(vi);

	/* Try to transmit */
	capacity = xmit_skb(vi, skb);

	/* This can happen with OOM and indirect buffers. */
	if (unlikely(capacity < 0)) {
		netif_stop_queue(dev);
		dev_warn(&dev->dev, "Unexpected full queue\n");
		if (unlikely(!virtqueue_enable_cb(vi->svq))) {
			virtqueue_disable_cb(vi->svq);
			netif_start_queue(dev);
			goto again;
		}
		return NETDEV_TX_BUSY;
	}
	virtqueue_kick(vi->svq);

	/* Don't wait up for transmitted skbs to be freed. */
	skb_orphan(skb);
	nf_reset(skb);

	/* Apparently nice girls don't return TX_BUSY; stop the queue
	 * before it gets out of hand.  Naturally, this wastes entries. */
	if (capacity < 2+MAX_SKB_FRAGS) {
		netif_stop_queue(dev);
		if (unlikely(!virtqueue_enable_cb(vi->svq))) {
			/* More just got used, free them then recheck. */
			capacity += free_old_xmit_skbs(vi);
			if (capacity >= 2+MAX_SKB_FRAGS) {
				netif_start_queue(dev);
				virtqueue_disable_cb(vi->svq);
			}
		}
	}

	return NETDEV_TX_OK;
}

static int virtnet_set_mac_address(struct net_device *dev, void *p)
{
	struct virtnet_info *vi = netdev_priv(dev);
	struct virtio_device *vdev = vi->vdev;
	int ret;

	ret = eth_mac_addr(dev, p);
	if (ret)
		return ret;

	if (virtio_has_feature(vdev, VIRTIO_NET_F_MAC))
		vdev->config->set(vdev, offsetof(struct virtio_net_config, mac),
		                  dev->dev_addr, dev->addr_len);

	return 0;
}

#ifdef CONFIG_NET_POLL_CONTROLLER
static void virtnet_netpoll(struct net_device *dev)
{
	struct virtnet_info *vi = netdev_priv(dev);

	napi_schedule(&vi->napi);
}
#endif

static int virtnet_open(struct net_device *dev)
{
	struct virtnet_info *vi = netdev_priv(dev);

	napi_enable(&vi->napi);

	/* If all buffers were filled by other side before we napi_enabled, we
	 * won't get another interrupt, so process any outstanding packets
	 * now.  virtnet_poll wants re-enable the queue, so we disable here.
	 * We synchronize against interrupts via NAPI_STATE_SCHED */
	if (napi_schedule_prep(&vi->napi)) {
		virtqueue_disable_cb(vi->rvq);
		__napi_schedule(&vi->napi);
	}
	return 0;
}

/*
 * Send command via the control virtqueue and check status.  Commands
 * supported by the hypervisor, as indicated by feature bits, should
 * never fail unless improperly formated.
 */
static bool virtnet_send_command(struct virtnet_info *vi, u8 class, u8 cmd,
				 struct scatterlist *data, int out, int in)
{
	struct scatterlist *s, sg[VIRTNET_SEND_COMMAND_SG_MAX + 2];
	struct virtio_net_ctrl_hdr ctrl;
	virtio_net_ctrl_ack status = ~0;
	unsigned int tmp;
	int i;

	/* Caller should know better */
	BUG_ON(!virtio_has_feature(vi->vdev, VIRTIO_NET_F_CTRL_VQ) ||
		(out + in > VIRTNET_SEND_COMMAND_SG_MAX));

	out++; /* Add header */
	in++; /* Add return status */

	ctrl.class = class;
	ctrl.cmd = cmd;

	sg_init_table(sg, out + in);

	sg_set_buf(&sg[0], &ctrl, sizeof(ctrl));
	for_each_sg(data, s, out + in - 2, i)
		sg_set_buf(&sg[i + 1], sg_virt(s), s->length);
	sg_set_buf(&sg[out + in - 1], &status, sizeof(status));

	BUG_ON(virtqueue_add_buf(vi->cvq, sg, out, in, vi) < 0);

	virtqueue_kick(vi->cvq);

	/*
	 * Spin for a response, the kick causes an ioport write, trapping
	 * into the hypervisor, so the request should be handled immediately.
	 */
	while (!virtqueue_get_buf(vi->cvq, &tmp))
		cpu_relax();

	return status == VIRTIO_NET_OK;
}

static int virtnet_close(struct net_device *dev)
{
	struct virtnet_info *vi = netdev_priv(dev);

	napi_disable(&vi->napi);

	return 0;
}

static int virtnet_set_tx_csum(struct net_device *dev, u32 data)
{
	struct virtnet_info *vi = netdev_priv(dev);
	struct virtio_device *vdev = vi->vdev;

	if (data && !virtio_has_feature(vdev, VIRTIO_NET_F_CSUM))
		return -ENOSYS;

	return ethtool_op_set_tx_hw_csum(dev, data);
}

static void virtnet_set_rx_mode(struct net_device *dev)
{
	struct virtnet_info *vi = netdev_priv(dev);
	struct scatterlist sg[2];
	u8 promisc, allmulti;
	struct virtio_net_ctrl_mac *mac_data;
	struct netdev_hw_addr *ha;
	int uc_count;
	int mc_count;
	void *buf;
	int i;

	/* We can't dynamicaly set ndo_set_rx_mode, so return gracefully */
	if (!virtio_has_feature(vi->vdev, VIRTIO_NET_F_CTRL_RX))
		return;

	promisc = ((dev->flags & IFF_PROMISC) != 0);
	allmulti = ((dev->flags & IFF_ALLMULTI) != 0);

	sg_init_one(sg, &promisc, sizeof(promisc));

	if (!virtnet_send_command(vi, VIRTIO_NET_CTRL_RX,
				  VIRTIO_NET_CTRL_RX_PROMISC,
				  sg, 1, 0))
		dev_warn(&dev->dev, "Failed to %sable promisc mode.\n",
			 promisc ? "en" : "dis");

	sg_init_one(sg, &allmulti, sizeof(allmulti));

	if (!virtnet_send_command(vi, VIRTIO_NET_CTRL_RX,
				  VIRTIO_NET_CTRL_RX_ALLMULTI,
				  sg, 1, 0))
		dev_warn(&dev->dev, "Failed to %sable allmulti mode.\n",
			 allmulti ? "en" : "dis");

	uc_count = netdev_uc_count(dev);
	mc_count = netdev_mc_count(dev);
	/* MAC filter - use one buffer for both lists */
	buf = kzalloc(((uc_count + mc_count) * ETH_ALEN) +
		      (2 * sizeof(mac_data->entries)), GFP_ATOMIC);
	mac_data = buf;
	if (!buf) {
		dev_warn(&dev->dev, "No memory for MAC address buffer\n");
		return;
	}

	sg_init_table(sg, 2);

	/* Store the unicast list and count in the front of the buffer */
	mac_data->entries = uc_count;
	i = 0;
	netdev_for_each_uc_addr(ha, dev)
		memcpy(&mac_data->macs[i++][0], ha->addr, ETH_ALEN);

	sg_set_buf(&sg[0], mac_data,
		   sizeof(mac_data->entries) + (uc_count * ETH_ALEN));

	/* multicast list and count fill the end */
	mac_data = (void *)&mac_data->macs[uc_count][0];

	mac_data->entries = mc_count;
	i = 0;
	netdev_for_each_mc_addr(ha, dev)
		memcpy(&mac_data->macs[i++][0], ha->addr, ETH_ALEN);

	sg_set_buf(&sg[1], mac_data,
		   sizeof(mac_data->entries) + (mc_count * ETH_ALEN));

	if (!virtnet_send_command(vi, VIRTIO_NET_CTRL_MAC,
				  VIRTIO_NET_CTRL_MAC_TABLE_SET,
				  sg, 2, 0))
		dev_warn(&dev->dev, "Failed to set MAC fitler table.\n");

	kfree(buf);
}

static void virtnet_vlan_rx_add_vid(struct net_device *dev, u16 vid)
{
	struct virtnet_info *vi = netdev_priv(dev);
	struct scatterlist sg;

	sg_init_one(&sg, &vid, sizeof(vid));

	if (!virtnet_send_command(vi, VIRTIO_NET_CTRL_VLAN,
				  VIRTIO_NET_CTRL_VLAN_ADD, &sg, 1, 0))
		dev_warn(&dev->dev, "Failed to add VLAN ID %d.\n", vid);
}

static void virtnet_vlan_rx_kill_vid(struct net_device *dev, u16 vid)
{
	struct virtnet_info *vi = netdev_priv(dev);
	struct scatterlist sg;

	sg_init_one(&sg, &vid, sizeof(vid));

	if (!virtnet_send_command(vi, VIRTIO_NET_CTRL_VLAN,
				  VIRTIO_NET_CTRL_VLAN_DEL, &sg, 1, 0))
		dev_warn(&dev->dev, "Failed to kill VLAN ID %d.\n", vid);
}

static const struct ethtool_ops virtnet_ethtool_ops = {
	.set_tx_csum = virtnet_set_tx_csum,
	.set_sg = ethtool_op_set_sg,
	.set_tso = ethtool_op_set_tso,
	.set_ufo = ethtool_op_set_ufo,
	.get_link = ethtool_op_get_link,
};

#define MIN_MTU 68
#define MAX_MTU 65535

static int virtnet_change_mtu(struct net_device *dev, int new_mtu)
{
	if (new_mtu < MIN_MTU || new_mtu > MAX_MTU)
		return -EINVAL;
	dev->mtu = new_mtu;
	return 0;
}

static const struct net_device_ops virtnet_netdev = {
	.ndo_open            = virtnet_open,
	.ndo_stop   	     = virtnet_close,
	.ndo_start_xmit      = start_xmit,
	.ndo_validate_addr   = eth_validate_addr,
	.ndo_set_mac_address = virtnet_set_mac_address,
	.ndo_set_rx_mode     = virtnet_set_rx_mode,
	.ndo_change_mtu	     = virtnet_change_mtu,
	.ndo_vlan_rx_add_vid = virtnet_vlan_rx_add_vid,
	.ndo_vlan_rx_kill_vid = virtnet_vlan_rx_kill_vid,
#ifdef CONFIG_NET_POLL_CONTROLLER
	.ndo_poll_controller = virtnet_netpoll,
#endif
};

static void virtnet_update_status(struct virtnet_info *vi)
{
	u16 v;

	if (!virtio_has_feature(vi->vdev, VIRTIO_NET_F_STATUS))
		return;

	vi->vdev->config->get(vi->vdev,
			      offsetof(struct virtio_net_config, status),
			      &v, sizeof(v));

	/* Ignore unknown (future) status bits */
	v &= VIRTIO_NET_S_LINK_UP;

	if (vi->status == v)
		return;

	vi->status = v;

	if (vi->status & VIRTIO_NET_S_LINK_UP) {
		netif_carrier_on(vi->dev);
		netif_wake_queue(vi->dev);
	} else {
		netif_carrier_off(vi->dev);
		netif_stop_queue(vi->dev);
	}
}

static void virtnet_config_changed(struct virtio_device *vdev)
{
	struct virtnet_info *vi = vdev->priv;

	virtnet_update_status(vi);
}

static int virtnet_probe(struct virtio_device *vdev)
{
	int err;
	struct net_device *dev;
	struct virtnet_info *vi;
	struct virtqueue *vqs[3];
	vq_callback_t *callbacks[] = { skb_recv_done, skb_xmit_done, NULL};
	const char *names[] = { "input", "output", "control" };
	int nvqs;

	/* Allocate ourselves a network device with room for our info */
	dev = alloc_etherdev(sizeof(struct virtnet_info));
	if (!dev)
		return -ENOMEM;

	/* Set up network device as normal. */
	dev->netdev_ops = &virtnet_netdev;
	dev->features = NETIF_F_HIGHDMA;
	SET_ETHTOOL_OPS(dev, &virtnet_ethtool_ops);
	SET_NETDEV_DEV(dev, &vdev->dev);

	/* Do we support "hardware" checksums? */
	if (csum && virtio_has_feature(vdev, VIRTIO_NET_F_CSUM)) {
		/* This opens up the world of extra features. */
		dev->features |= NETIF_F_HW_CSUM|NETIF_F_SG|NETIF_F_FRAGLIST;
		if (gso && virtio_has_feature(vdev, VIRTIO_NET_F_GSO)) {
			dev->features |= NETIF_F_TSO | NETIF_F_UFO
				| NETIF_F_TSO_ECN | NETIF_F_TSO6;
		}
		/* Individual feature bits: what can host handle? */
		if (gso && virtio_has_feature(vdev, VIRTIO_NET_F_HOST_TSO4))
			dev->features |= NETIF_F_TSO;
		if (gso && virtio_has_feature(vdev, VIRTIO_NET_F_HOST_TSO6))
			dev->features |= NETIF_F_TSO6;
		if (gso && virtio_has_feature(vdev, VIRTIO_NET_F_HOST_ECN))
			dev->features |= NETIF_F_TSO_ECN;
		if (gso && virtio_has_feature(vdev, VIRTIO_NET_F_HOST_UFO))
			dev->features |= NETIF_F_UFO;
	}

	/* Configuration may specify what MAC to use.  Otherwise random. */
	if (virtio_has_feature(vdev, VIRTIO_NET_F_MAC)) {
		vdev->config->get(vdev,
				  offsetof(struct virtio_net_config, mac),
				  dev->dev_addr, dev->addr_len);
	} else
		random_ether_addr(dev->dev_addr);

	/* Set up our device-specific information */
	vi = netdev_priv(dev);
	netif_napi_add(dev, &vi->napi, virtnet_poll, napi_weight);
	vi->dev = dev;
	vi->vdev = vdev;
	vdev->priv = vi;
	vi->pages = NULL;
	INIT_DELAYED_WORK(&vi->refill, refill_work);
	sg_init_table(vi->rx_sg, ARRAY_SIZE(vi->rx_sg));
	sg_init_table(vi->tx_sg, ARRAY_SIZE(vi->tx_sg));

	/* If we can receive ANY GSO packets, we must allocate large ones. */
	if (virtio_has_feature(vdev, VIRTIO_NET_F_GUEST_TSO4) ||
	    virtio_has_feature(vdev, VIRTIO_NET_F_GUEST_TSO6) ||
	    virtio_has_feature(vdev, VIRTIO_NET_F_GUEST_ECN))
		vi->big_packets = true;

	if (virtio_has_feature(vdev, VIRTIO_NET_F_MRG_RXBUF))
		vi->mergeable_rx_bufs = true;

	/* We expect two virtqueues, receive then send,
	 * and optionally control. */
	nvqs = virtio_has_feature(vi->vdev, VIRTIO_NET_F_CTRL_VQ) ? 3 : 2;

	err = vdev->config->find_vqs(vdev, nvqs, vqs, callbacks, names);
	if (err)
		goto free;

	vi->rvq = vqs[0];
	vi->svq = vqs[1];

	if (virtio_has_feature(vi->vdev, VIRTIO_NET_F_CTRL_VQ)) {
		vi->cvq = vqs[2];

		if (virtio_has_feature(vi->vdev, VIRTIO_NET_F_CTRL_VLAN))
			dev->features |= NETIF_F_HW_VLAN_FILTER;
	}

	err = register_netdev(dev);
	if (err) {
		pr_debug("virtio_net: registering device failed\n");
		goto free_vqs;
	}

	/* Last of all, set up some receive buffers. */
	try_fill_recv(vi, GFP_KERNEL);

	/* If we didn't even get one input buffer, we're useless. */
	if (vi->num == 0) {
		err = -ENOMEM;
		goto unregister;
	}

	vi->status = VIRTIO_NET_S_LINK_UP;
	virtnet_update_status(vi);
	netif_carrier_on(dev);

	pr_debug("virtnet: registered device %s\n", dev->name);
	return 0;

unregister:
	unregister_netdev(dev);
	cancel_delayed_work_sync(&vi->refill);
free_vqs:
	vdev->config->del_vqs(vdev);
free:
	free_netdev(dev);
	return err;
}

static void free_unused_bufs(struct virtnet_info *vi)
{
	void *buf;
	while (1) {
		buf = virtqueue_detach_unused_buf(vi->svq);
		if (!buf)
			break;
		dev_kfree_skb(buf);
	}
	while (1) {
		buf = virtqueue_detach_unused_buf(vi->rvq);
		if (!buf)
			break;
		if (vi->mergeable_rx_bufs || vi->big_packets)
			give_pages(vi, buf);
		else
			dev_kfree_skb(buf);
		--vi->num;
	}
	BUG_ON(vi->num != 0);
}

static void __devexit virtnet_remove(struct virtio_device *vdev)
{
	struct virtnet_info *vi = vdev->priv;

	/* Stop all the virtqueues. */
	vdev->config->reset(vdev);


	unregister_netdev(vi->dev);
	cancel_delayed_work_sync(&vi->refill);

	/* Free unused buffers in both send and recv, if any. */
	free_unused_bufs(vi);

	vdev->config->del_vqs(vi->vdev);

	while (vi->pages)
		__free_pages(get_a_page(vi, GFP_KERNEL), 0);

	free_netdev(vi->dev);
}

static struct virtio_device_id id_table[] = {
	{ VIRTIO_ID_NET, VIRTIO_DEV_ANY_ID },
	{ 0 },
};

static unsigned int features[] = {
	VIRTIO_NET_F_CSUM, VIRTIO_NET_F_GUEST_CSUM,
	VIRTIO_NET_F_GSO, VIRTIO_NET_F_MAC,
	VIRTIO_NET_F_HOST_TSO4, VIRTIO_NET_F_HOST_UFO, VIRTIO_NET_F_HOST_TSO6,
	VIRTIO_NET_F_HOST_ECN, VIRTIO_NET_F_GUEST_TSO4, VIRTIO_NET_F_GUEST_TSO6,
	VIRTIO_NET_F_GUEST_ECN, VIRTIO_NET_F_GUEST_UFO,
	VIRTIO_NET_F_MRG_RXBUF, VIRTIO_NET_F_STATUS, VIRTIO_NET_F_CTRL_VQ,
	VIRTIO_NET_F_CTRL_RX, VIRTIO_NET_F_CTRL_VLAN,
};

static struct virtio_driver virtio_net_driver = {
	.feature_table = features,
	.feature_table_size = ARRAY_SIZE(features),
	.driver.name =	KBUILD_MODNAME,
	.driver.owner =	THIS_MODULE,
	.id_table =	id_table,
	.probe =	virtnet_probe,
	.remove =	__devexit_p(virtnet_remove),
	.config_changed = virtnet_config_changed,
};

static int __init init(void)
{
	return register_virtio_driver(&virtio_net_driver);
}

static void __exit fini(void)
{
	unregister_virtio_driver(&virtio_net_driver);
}
module_init(init);
module_exit(fini);

MODULE_DEVICE_TABLE(virtio, id_table);
MODULE_DESCRIPTION("Virtio network driver");
MODULE_LICENSE("GPL");<|MERGE_RESOLUTION|>--- conflicted
+++ resolved
@@ -340,11 +340,7 @@
 
 	skb_to_sgvec(skb, vi->rx_sg + 1, 0, skb->len);
 
-<<<<<<< HEAD
-	err = vi->rvq->vq_ops->add_buf(vi->rvq, vi->rx_sg, 0, 2, skb);
-=======
-	err = virtqueue_add_buf(vi->rvq, sg, 0, 2, skb);
->>>>>>> 0643e4c6
+	err = virtqueue_add_buf(vi->rvq, vi->rx_sg, 0, 2, skb);
 	if (err < 0)
 		dev_kfree_skb(skb);
 
@@ -389,11 +385,7 @@
 
 	/* chain first in list head */
 	first->private = (unsigned long)list;
-<<<<<<< HEAD
-	err = vi->rvq->vq_ops->add_buf(vi->rvq, vi->rx_sg, 0, MAX_SKB_FRAGS + 2,
-=======
-	err = virtqueue_add_buf(vi->rvq, sg, 0, MAX_SKB_FRAGS + 2,
->>>>>>> 0643e4c6
+	err = virtqueue_add_buf(vi->rvq, vi->rx_sg, 0, MAX_SKB_FRAGS + 2,
 				       first);
 	if (err < 0)
 		give_pages(vi, first);
@@ -412,11 +404,7 @@
 
 	sg_init_one(vi->rx_sg, page_address(page), PAGE_SIZE);
 
-<<<<<<< HEAD
-	err = vi->rvq->vq_ops->add_buf(vi->rvq, vi->rx_sg, 0, 1, page);
-=======
-	err = virtqueue_add_buf(vi->rvq, &sg, 0, 1, page);
->>>>>>> 0643e4c6
+	err = virtqueue_add_buf(vi->rvq, vi->rx_sg, 0, 1, page);
 	if (err < 0)
 		give_pages(vi, page);
 
@@ -565,14 +553,9 @@
 	else
 		sg_set_buf(vi->tx_sg, &hdr->hdr, sizeof hdr->hdr);
 
-<<<<<<< HEAD
 	hdr->num_sg = skb_to_sgvec(skb, vi->tx_sg + 1, 0, skb->len) + 1;
-	return vi->svq->vq_ops->add_buf(vi->svq, vi->tx_sg, hdr->num_sg,
+	return virtqueue_add_buf(vi->svq, vi->tx_sg, hdr->num_sg,
 					0, skb);
-=======
-	hdr->num_sg = skb_to_sgvec(skb, sg+1, 0, skb->len) + 1;
-	return virtqueue_add_buf(vi->svq, sg, hdr->num_sg, 0, skb);
->>>>>>> 0643e4c6
 }
 
 static netdev_tx_t start_xmit(struct sk_buff *skb, struct net_device *dev)
