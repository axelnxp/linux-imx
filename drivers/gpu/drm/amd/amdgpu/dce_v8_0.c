/*
 * Copyright 2014 Advanced Micro Devices, Inc.
 *
 * Permission is hereby granted, free of charge, to any person obtaining a
 * copy of this software and associated documentation files (the "Software"),
 * to deal in the Software without restriction, including without limitation
 * the rights to use, copy, modify, merge, publish, distribute, sublicense,
 * and/or sell copies of the Software, and to permit persons to whom the
 * Software is furnished to do so, subject to the following conditions:
 *
 * The above copyright notice and this permission notice shall be included in
 * all copies or substantial portions of the Software.
 *
 * THE SOFTWARE IS PROVIDED "AS IS", WITHOUT WARRANTY OF ANY KIND, EXPRESS OR
 * IMPLIED, INCLUDING BUT NOT LIMITED TO THE WARRANTIES OF MERCHANTABILITY,
 * FITNESS FOR A PARTICULAR PURPOSE AND NONINFRINGEMENT.  IN NO EVENT SHALL
 * THE COPYRIGHT HOLDER(S) OR AUTHOR(S) BE LIABLE FOR ANY CLAIM, DAMAGES OR
 * OTHER LIABILITY, WHETHER IN AN ACTION OF CONTRACT, TORT OR OTHERWISE,
 * ARISING FROM, OUT OF OR IN CONNECTION WITH THE SOFTWARE OR THE USE OR
 * OTHER DEALINGS IN THE SOFTWARE.
 *
 */
#include "drmP.h"
#include "amdgpu.h"
#include "amdgpu_pm.h"
#include "amdgpu_i2c.h"
#include "cikd.h"
#include "atom.h"
#include "amdgpu_atombios.h"
#include "atombios_crtc.h"
#include "atombios_encoders.h"
#include "amdgpu_pll.h"
#include "amdgpu_connectors.h"

#include "dce/dce_8_0_d.h"
#include "dce/dce_8_0_sh_mask.h"

#include "gca/gfx_7_2_enum.h"

#include "gmc/gmc_7_1_d.h"
#include "gmc/gmc_7_1_sh_mask.h"

#include "oss/oss_2_0_d.h"
#include "oss/oss_2_0_sh_mask.h"

static void dce_v8_0_set_display_funcs(struct amdgpu_device *adev);
static void dce_v8_0_set_irq_funcs(struct amdgpu_device *adev);

static const u32 crtc_offsets[6] =
{
	CRTC0_REGISTER_OFFSET,
	CRTC1_REGISTER_OFFSET,
	CRTC2_REGISTER_OFFSET,
	CRTC3_REGISTER_OFFSET,
	CRTC4_REGISTER_OFFSET,
	CRTC5_REGISTER_OFFSET
};

static const uint32_t dig_offsets[] = {
	CRTC0_REGISTER_OFFSET,
	CRTC1_REGISTER_OFFSET,
	CRTC2_REGISTER_OFFSET,
	CRTC3_REGISTER_OFFSET,
	CRTC4_REGISTER_OFFSET,
	CRTC5_REGISTER_OFFSET,
	(0x13830 - 0x7030) >> 2,
};

static const struct {
	uint32_t	reg;
	uint32_t	vblank;
	uint32_t	vline;
	uint32_t	hpd;

} interrupt_status_offsets[6] = { {
	.reg = mmDISP_INTERRUPT_STATUS,
	.vblank = DISP_INTERRUPT_STATUS__LB_D1_VBLANK_INTERRUPT_MASK,
	.vline = DISP_INTERRUPT_STATUS__LB_D1_VLINE_INTERRUPT_MASK,
	.hpd = DISP_INTERRUPT_STATUS__DC_HPD1_INTERRUPT_MASK
}, {
	.reg = mmDISP_INTERRUPT_STATUS_CONTINUE,
	.vblank = DISP_INTERRUPT_STATUS_CONTINUE__LB_D2_VBLANK_INTERRUPT_MASK,
	.vline = DISP_INTERRUPT_STATUS_CONTINUE__LB_D2_VLINE_INTERRUPT_MASK,
	.hpd = DISP_INTERRUPT_STATUS_CONTINUE__DC_HPD2_INTERRUPT_MASK
}, {
	.reg = mmDISP_INTERRUPT_STATUS_CONTINUE2,
	.vblank = DISP_INTERRUPT_STATUS_CONTINUE2__LB_D3_VBLANK_INTERRUPT_MASK,
	.vline = DISP_INTERRUPT_STATUS_CONTINUE2__LB_D3_VLINE_INTERRUPT_MASK,
	.hpd = DISP_INTERRUPT_STATUS_CONTINUE2__DC_HPD3_INTERRUPT_MASK
}, {
	.reg = mmDISP_INTERRUPT_STATUS_CONTINUE3,
	.vblank = DISP_INTERRUPT_STATUS_CONTINUE3__LB_D4_VBLANK_INTERRUPT_MASK,
	.vline = DISP_INTERRUPT_STATUS_CONTINUE3__LB_D4_VLINE_INTERRUPT_MASK,
	.hpd = DISP_INTERRUPT_STATUS_CONTINUE3__DC_HPD4_INTERRUPT_MASK
}, {
	.reg = mmDISP_INTERRUPT_STATUS_CONTINUE4,
	.vblank = DISP_INTERRUPT_STATUS_CONTINUE4__LB_D5_VBLANK_INTERRUPT_MASK,
	.vline = DISP_INTERRUPT_STATUS_CONTINUE4__LB_D5_VLINE_INTERRUPT_MASK,
	.hpd = DISP_INTERRUPT_STATUS_CONTINUE4__DC_HPD5_INTERRUPT_MASK
}, {
	.reg = mmDISP_INTERRUPT_STATUS_CONTINUE5,
	.vblank = DISP_INTERRUPT_STATUS_CONTINUE5__LB_D6_VBLANK_INTERRUPT_MASK,
	.vline = DISP_INTERRUPT_STATUS_CONTINUE5__LB_D6_VLINE_INTERRUPT_MASK,
	.hpd = DISP_INTERRUPT_STATUS_CONTINUE5__DC_HPD6_INTERRUPT_MASK
} };

static const uint32_t hpd_int_control_offsets[6] = {
	mmDC_HPD1_INT_CONTROL,
	mmDC_HPD2_INT_CONTROL,
	mmDC_HPD3_INT_CONTROL,
	mmDC_HPD4_INT_CONTROL,
	mmDC_HPD5_INT_CONTROL,
	mmDC_HPD6_INT_CONTROL,
};

static u32 dce_v8_0_audio_endpt_rreg(struct amdgpu_device *adev,
				     u32 block_offset, u32 reg)
{
	unsigned long flags;
	u32 r;

	spin_lock_irqsave(&adev->audio_endpt_idx_lock, flags);
	WREG32(mmAZALIA_F0_CODEC_ENDPOINT_INDEX + block_offset, reg);
	r = RREG32(mmAZALIA_F0_CODEC_ENDPOINT_DATA + block_offset);
	spin_unlock_irqrestore(&adev->audio_endpt_idx_lock, flags);

	return r;
}

static void dce_v8_0_audio_endpt_wreg(struct amdgpu_device *adev,
				      u32 block_offset, u32 reg, u32 v)
{
	unsigned long flags;

	spin_lock_irqsave(&adev->audio_endpt_idx_lock, flags);
	WREG32(mmAZALIA_F0_CODEC_ENDPOINT_INDEX + block_offset, reg);
	WREG32(mmAZALIA_F0_CODEC_ENDPOINT_DATA + block_offset, v);
	spin_unlock_irqrestore(&adev->audio_endpt_idx_lock, flags);
}

static bool dce_v8_0_is_in_vblank(struct amdgpu_device *adev, int crtc)
{
	if (RREG32(mmCRTC_STATUS + crtc_offsets[crtc]) &
			CRTC_V_BLANK_START_END__CRTC_V_BLANK_START_MASK)
		return true;
	else
		return false;
}

static bool dce_v8_0_is_counter_moving(struct amdgpu_device *adev, int crtc)
{
	u32 pos1, pos2;

	pos1 = RREG32(mmCRTC_STATUS_POSITION + crtc_offsets[crtc]);
	pos2 = RREG32(mmCRTC_STATUS_POSITION + crtc_offsets[crtc]);

	if (pos1 != pos2)
		return true;
	else
		return false;
}

/**
 * dce_v8_0_vblank_wait - vblank wait asic callback.
 *
 * @adev: amdgpu_device pointer
 * @crtc: crtc to wait for vblank on
 *
 * Wait for vblank on the requested crtc (evergreen+).
 */
static void dce_v8_0_vblank_wait(struct amdgpu_device *adev, int crtc)
{
	unsigned i = 0;

	if (crtc >= adev->mode_info.num_crtc)
		return;

	if (!(RREG32(mmCRTC_CONTROL + crtc_offsets[crtc]) & CRTC_CONTROL__CRTC_MASTER_EN_MASK))
		return;

	/* depending on when we hit vblank, we may be close to active; if so,
	 * wait for another frame.
	 */
	while (dce_v8_0_is_in_vblank(adev, crtc)) {
		if (i++ % 100 == 0) {
			if (!dce_v8_0_is_counter_moving(adev, crtc))
				break;
		}
	}

	while (!dce_v8_0_is_in_vblank(adev, crtc)) {
		if (i++ % 100 == 0) {
			if (!dce_v8_0_is_counter_moving(adev, crtc))
				break;
		}
	}
}

static u32 dce_v8_0_vblank_get_counter(struct amdgpu_device *adev, int crtc)
{
	if (crtc >= adev->mode_info.num_crtc)
		return 0;
	else
		return RREG32(mmCRTC_STATUS_FRAME_COUNT + crtc_offsets[crtc]);
}

static void dce_v8_0_pageflip_interrupt_init(struct amdgpu_device *adev)
{
	unsigned i;

	/* Enable pflip interrupts */
	for (i = 0; i < adev->mode_info.num_crtc; i++)
		amdgpu_irq_get(adev, &adev->pageflip_irq, i);
}

static void dce_v8_0_pageflip_interrupt_fini(struct amdgpu_device *adev)
{
	unsigned i;

	/* Disable pflip interrupts */
	for (i = 0; i < adev->mode_info.num_crtc; i++)
		amdgpu_irq_put(adev, &adev->pageflip_irq, i);
}

/**
 * dce_v8_0_page_flip - pageflip callback.
 *
 * @adev: amdgpu_device pointer
 * @crtc_id: crtc to cleanup pageflip on
 * @crtc_base: new address of the crtc (GPU MC address)
 *
 * Triggers the actual pageflip by updating the primary
 * surface base address.
 */
static void dce_v8_0_page_flip(struct amdgpu_device *adev,
			      int crtc_id, u64 crtc_base)
{
	struct amdgpu_crtc *amdgpu_crtc = adev->mode_info.crtcs[crtc_id];

	/* update the primary scanout addresses */
	WREG32(mmGRPH_PRIMARY_SURFACE_ADDRESS_HIGH + amdgpu_crtc->crtc_offset,
	       upper_32_bits(crtc_base));
	/* writing to the low address triggers the update */
	WREG32(mmGRPH_PRIMARY_SURFACE_ADDRESS + amdgpu_crtc->crtc_offset,
	       lower_32_bits(crtc_base));
	/* post the write */
	RREG32(mmGRPH_PRIMARY_SURFACE_ADDRESS + amdgpu_crtc->crtc_offset);
}

static int dce_v8_0_crtc_get_scanoutpos(struct amdgpu_device *adev, int crtc,
					u32 *vbl, u32 *position)
{
	if ((crtc < 0) || (crtc >= adev->mode_info.num_crtc))
		return -EINVAL;

	*vbl = RREG32(mmCRTC_V_BLANK_START_END + crtc_offsets[crtc]);
	*position = RREG32(mmCRTC_STATUS_POSITION + crtc_offsets[crtc]);

	return 0;
}

/**
 * dce_v8_0_hpd_sense - hpd sense callback.
 *
 * @adev: amdgpu_device pointer
 * @hpd: hpd (hotplug detect) pin
 *
 * Checks if a digital monitor is connected (evergreen+).
 * Returns true if connected, false if not connected.
 */
static bool dce_v8_0_hpd_sense(struct amdgpu_device *adev,
			       enum amdgpu_hpd_id hpd)
{
	bool connected = false;

	switch (hpd) {
	case AMDGPU_HPD_1:
		if (RREG32(mmDC_HPD1_INT_STATUS) & DC_HPD1_INT_STATUS__DC_HPD1_SENSE_MASK)
			connected = true;
		break;
	case AMDGPU_HPD_2:
		if (RREG32(mmDC_HPD2_INT_STATUS) & DC_HPD2_INT_STATUS__DC_HPD2_SENSE_MASK)
			connected = true;
		break;
	case AMDGPU_HPD_3:
		if (RREG32(mmDC_HPD3_INT_STATUS) & DC_HPD3_INT_STATUS__DC_HPD3_SENSE_MASK)
			connected = true;
		break;
	case AMDGPU_HPD_4:
		if (RREG32(mmDC_HPD4_INT_STATUS) & DC_HPD4_INT_STATUS__DC_HPD4_SENSE_MASK)
			connected = true;
		break;
	case AMDGPU_HPD_5:
		if (RREG32(mmDC_HPD5_INT_STATUS) & DC_HPD5_INT_STATUS__DC_HPD5_SENSE_MASK)
			connected = true;
		break;
	case AMDGPU_HPD_6:
		if (RREG32(mmDC_HPD6_INT_STATUS) & DC_HPD6_INT_STATUS__DC_HPD6_SENSE_MASK)
			connected = true;
		break;
	default:
		break;
	}

	return connected;
}

/**
 * dce_v8_0_hpd_set_polarity - hpd set polarity callback.
 *
 * @adev: amdgpu_device pointer
 * @hpd: hpd (hotplug detect) pin
 *
 * Set the polarity of the hpd pin (evergreen+).
 */
static void dce_v8_0_hpd_set_polarity(struct amdgpu_device *adev,
				      enum amdgpu_hpd_id hpd)
{
	u32 tmp;
	bool connected = dce_v8_0_hpd_sense(adev, hpd);

	switch (hpd) {
	case AMDGPU_HPD_1:
		tmp = RREG32(mmDC_HPD1_INT_CONTROL);
		if (connected)
			tmp &= ~DC_HPD1_INT_CONTROL__DC_HPD1_INT_POLARITY_MASK;
		else
			tmp |= DC_HPD1_INT_CONTROL__DC_HPD1_INT_POLARITY_MASK;
		WREG32(mmDC_HPD1_INT_CONTROL, tmp);
		break;
	case AMDGPU_HPD_2:
		tmp = RREG32(mmDC_HPD2_INT_CONTROL);
		if (connected)
			tmp &= ~DC_HPD2_INT_CONTROL__DC_HPD2_INT_POLARITY_MASK;
		else
			tmp |= DC_HPD2_INT_CONTROL__DC_HPD2_INT_POLARITY_MASK;
		WREG32(mmDC_HPD2_INT_CONTROL, tmp);
		break;
	case AMDGPU_HPD_3:
		tmp = RREG32(mmDC_HPD3_INT_CONTROL);
		if (connected)
			tmp &= ~DC_HPD3_INT_CONTROL__DC_HPD3_INT_POLARITY_MASK;
		else
			tmp |= DC_HPD3_INT_CONTROL__DC_HPD3_INT_POLARITY_MASK;
		WREG32(mmDC_HPD3_INT_CONTROL, tmp);
		break;
	case AMDGPU_HPD_4:
		tmp = RREG32(mmDC_HPD4_INT_CONTROL);
		if (connected)
			tmp &= ~DC_HPD4_INT_CONTROL__DC_HPD4_INT_POLARITY_MASK;
		else
			tmp |= DC_HPD4_INT_CONTROL__DC_HPD4_INT_POLARITY_MASK;
		WREG32(mmDC_HPD4_INT_CONTROL, tmp);
		break;
	case AMDGPU_HPD_5:
		tmp = RREG32(mmDC_HPD5_INT_CONTROL);
		if (connected)
			tmp &= ~DC_HPD5_INT_CONTROL__DC_HPD5_INT_POLARITY_MASK;
		else
			tmp |= DC_HPD5_INT_CONTROL__DC_HPD5_INT_POLARITY_MASK;
		WREG32(mmDC_HPD5_INT_CONTROL, tmp);
			break;
	case AMDGPU_HPD_6:
		tmp = RREG32(mmDC_HPD6_INT_CONTROL);
		if (connected)
			tmp &= ~DC_HPD6_INT_CONTROL__DC_HPD6_INT_POLARITY_MASK;
		else
			tmp |= DC_HPD6_INT_CONTROL__DC_HPD6_INT_POLARITY_MASK;
		WREG32(mmDC_HPD6_INT_CONTROL, tmp);
		break;
	default:
		break;
	}
}

/**
 * dce_v8_0_hpd_init - hpd setup callback.
 *
 * @adev: amdgpu_device pointer
 *
 * Setup the hpd pins used by the card (evergreen+).
 * Enable the pin, set the polarity, and enable the hpd interrupts.
 */
static void dce_v8_0_hpd_init(struct amdgpu_device *adev)
{
	struct drm_device *dev = adev->ddev;
	struct drm_connector *connector;
	u32 tmp = (0x9c4 << DC_HPD1_CONTROL__DC_HPD1_CONNECTION_TIMER__SHIFT) |
		(0xfa << DC_HPD1_CONTROL__DC_HPD1_RX_INT_TIMER__SHIFT) |
		DC_HPD1_CONTROL__DC_HPD1_EN_MASK;

	list_for_each_entry(connector, &dev->mode_config.connector_list, head) {
		struct amdgpu_connector *amdgpu_connector = to_amdgpu_connector(connector);

		if (connector->connector_type == DRM_MODE_CONNECTOR_eDP ||
		    connector->connector_type == DRM_MODE_CONNECTOR_LVDS) {
			/* don't try to enable hpd on eDP or LVDS avoid breaking the
			 * aux dp channel on imac and help (but not completely fix)
			 * https://bugzilla.redhat.com/show_bug.cgi?id=726143
			 * also avoid interrupt storms during dpms.
			 */
			continue;
		}
		switch (amdgpu_connector->hpd.hpd) {
		case AMDGPU_HPD_1:
			WREG32(mmDC_HPD1_CONTROL, tmp);
			break;
		case AMDGPU_HPD_2:
			WREG32(mmDC_HPD2_CONTROL, tmp);
			break;
		case AMDGPU_HPD_3:
			WREG32(mmDC_HPD3_CONTROL, tmp);
			break;
		case AMDGPU_HPD_4:
			WREG32(mmDC_HPD4_CONTROL, tmp);
			break;
		case AMDGPU_HPD_5:
			WREG32(mmDC_HPD5_CONTROL, tmp);
			break;
		case AMDGPU_HPD_6:
			WREG32(mmDC_HPD6_CONTROL, tmp);
			break;
		default:
			break;
		}
		dce_v8_0_hpd_set_polarity(adev, amdgpu_connector->hpd.hpd);
		amdgpu_irq_get(adev, &adev->hpd_irq, amdgpu_connector->hpd.hpd);
	}
}

/**
 * dce_v8_0_hpd_fini - hpd tear down callback.
 *
 * @adev: amdgpu_device pointer
 *
 * Tear down the hpd pins used by the card (evergreen+).
 * Disable the hpd interrupts.
 */
static void dce_v8_0_hpd_fini(struct amdgpu_device *adev)
{
	struct drm_device *dev = adev->ddev;
	struct drm_connector *connector;

	list_for_each_entry(connector, &dev->mode_config.connector_list, head) {
		struct amdgpu_connector *amdgpu_connector = to_amdgpu_connector(connector);

		switch (amdgpu_connector->hpd.hpd) {
		case AMDGPU_HPD_1:
			WREG32(mmDC_HPD1_CONTROL, 0);
			break;
		case AMDGPU_HPD_2:
			WREG32(mmDC_HPD2_CONTROL, 0);
			break;
		case AMDGPU_HPD_3:
			WREG32(mmDC_HPD3_CONTROL, 0);
			break;
		case AMDGPU_HPD_4:
			WREG32(mmDC_HPD4_CONTROL, 0);
			break;
		case AMDGPU_HPD_5:
			WREG32(mmDC_HPD5_CONTROL, 0);
			break;
		case AMDGPU_HPD_6:
			WREG32(mmDC_HPD6_CONTROL, 0);
			break;
		default:
			break;
		}
		amdgpu_irq_put(adev, &adev->hpd_irq, amdgpu_connector->hpd.hpd);
	}
}

static u32 dce_v8_0_hpd_get_gpio_reg(struct amdgpu_device *adev)
{
	return mmDC_GPIO_HPD_A;
}

static bool dce_v8_0_is_display_hung(struct amdgpu_device *adev)
{
	u32 crtc_hung = 0;
	u32 crtc_status[6];
	u32 i, j, tmp;

	for (i = 0; i < adev->mode_info.num_crtc; i++) {
		if (RREG32(mmCRTC_CONTROL + crtc_offsets[i]) & CRTC_CONTROL__CRTC_MASTER_EN_MASK) {
			crtc_status[i] = RREG32(mmCRTC_STATUS_HV_COUNT + crtc_offsets[i]);
			crtc_hung |= (1 << i);
		}
	}

	for (j = 0; j < 10; j++) {
		for (i = 0; i < adev->mode_info.num_crtc; i++) {
			if (crtc_hung & (1 << i)) {
				tmp = RREG32(mmCRTC_STATUS_HV_COUNT + crtc_offsets[i]);
				if (tmp != crtc_status[i])
					crtc_hung &= ~(1 << i);
			}
		}
		if (crtc_hung == 0)
			return false;
		udelay(100);
	}

	return true;
}

static void dce_v8_0_stop_mc_access(struct amdgpu_device *adev,
				    struct amdgpu_mode_mc_save *save)
{
	u32 crtc_enabled, tmp;
	int i;

	save->vga_render_control = RREG32(mmVGA_RENDER_CONTROL);
	save->vga_hdp_control = RREG32(mmVGA_HDP_CONTROL);

	/* disable VGA render */
	tmp = RREG32(mmVGA_RENDER_CONTROL);
	tmp = REG_SET_FIELD(tmp, VGA_RENDER_CONTROL, VGA_VSTATUS_CNTL, 0);
	WREG32(mmVGA_RENDER_CONTROL, tmp);

	/* blank the display controllers */
	for (i = 0; i < adev->mode_info.num_crtc; i++) {
		crtc_enabled = REG_GET_FIELD(RREG32(mmCRTC_CONTROL + crtc_offsets[i]),
					     CRTC_CONTROL, CRTC_MASTER_EN);
		if (crtc_enabled) {
#if 0
			u32 frame_count;
			int j;

			save->crtc_enabled[i] = true;
			tmp = RREG32(mmCRTC_BLANK_CONTROL + crtc_offsets[i]);
			if (REG_GET_FIELD(tmp, CRTC_BLANK_CONTROL, CRTC_BLANK_DATA_EN) == 0) {
				amdgpu_display_vblank_wait(adev, i);
				WREG32(mmCRTC_UPDATE_LOCK + crtc_offsets[i], 1);
				tmp = REG_SET_FIELD(tmp, CRTC_BLANK_CONTROL, CRTC_BLANK_DATA_EN, 1);
				WREG32(mmCRTC_BLANK_CONTROL + crtc_offsets[i], tmp);
				WREG32(mmCRTC_UPDATE_LOCK + crtc_offsets[i], 0);
			}
			/* wait for the next frame */
			frame_count = amdgpu_display_vblank_get_counter(adev, i);
			for (j = 0; j < adev->usec_timeout; j++) {
				if (amdgpu_display_vblank_get_counter(adev, i) != frame_count)
					break;
				udelay(1);
			}
			tmp = RREG32(mmGRPH_UPDATE + crtc_offsets[i]);
			if (REG_GET_FIELD(tmp, GRPH_UPDATE, GRPH_UPDATE_LOCK) == 0) {
				tmp = REG_SET_FIELD(tmp, GRPH_UPDATE, GRPH_UPDATE_LOCK, 1);
				WREG32(mmGRPH_UPDATE + crtc_offsets[i], tmp);
			}
			tmp = RREG32(mmMASTER_UPDATE_LOCK + crtc_offsets[i]);
			if (REG_GET_FIELD(tmp, MASTER_UPDATE_LOCK, MASTER_UPDATE_LOCK) == 0) {
				tmp = REG_SET_FIELD(tmp, MASTER_UPDATE_LOCK, MASTER_UPDATE_LOCK, 1);
				WREG32(mmMASTER_UPDATE_LOCK + crtc_offsets[i], tmp);
			}
#else
			/* XXX this is a hack to avoid strange behavior with EFI on certain systems */
			WREG32(mmCRTC_UPDATE_LOCK + crtc_offsets[i], 1);
			tmp = RREG32(mmCRTC_CONTROL + crtc_offsets[i]);
			tmp = REG_SET_FIELD(tmp, CRTC_CONTROL, CRTC_MASTER_EN, 0);
			WREG32(mmCRTC_CONTROL + crtc_offsets[i], tmp);
			WREG32(mmCRTC_UPDATE_LOCK + crtc_offsets[i], 0);
			save->crtc_enabled[i] = false;
			/* ***** */
#endif
		} else {
			save->crtc_enabled[i] = false;
		}
	}
}

static void dce_v8_0_resume_mc_access(struct amdgpu_device *adev,
				      struct amdgpu_mode_mc_save *save)
{
	u32 tmp, frame_count;
	int i, j;

	/* update crtc base addresses */
	for (i = 0; i < adev->mode_info.num_crtc; i++) {
		WREG32(mmGRPH_PRIMARY_SURFACE_ADDRESS_HIGH + crtc_offsets[i],
		       upper_32_bits(adev->mc.vram_start));
		WREG32(mmGRPH_SECONDARY_SURFACE_ADDRESS_HIGH + crtc_offsets[i],
		       upper_32_bits(adev->mc.vram_start));
		WREG32(mmGRPH_PRIMARY_SURFACE_ADDRESS + crtc_offsets[i],
		       (u32)adev->mc.vram_start);
		WREG32(mmGRPH_SECONDARY_SURFACE_ADDRESS + crtc_offsets[i],
		       (u32)adev->mc.vram_start);

		if (save->crtc_enabled[i]) {
			tmp = RREG32(mmMASTER_UPDATE_MODE + crtc_offsets[i]);
			if (REG_GET_FIELD(tmp, MASTER_UPDATE_MODE, MASTER_UPDATE_MODE) != 3) {
				tmp = REG_SET_FIELD(tmp, MASTER_UPDATE_MODE, MASTER_UPDATE_MODE, 3);
				WREG32(mmMASTER_UPDATE_MODE + crtc_offsets[i], tmp);
			}
			tmp = RREG32(mmGRPH_UPDATE + crtc_offsets[i]);
			if (REG_GET_FIELD(tmp, GRPH_UPDATE, GRPH_UPDATE_LOCK)) {
				tmp = REG_SET_FIELD(tmp, GRPH_UPDATE, GRPH_UPDATE_LOCK, 0);
				WREG32(mmGRPH_UPDATE + crtc_offsets[i], tmp);
			}
			tmp = RREG32(mmMASTER_UPDATE_LOCK + crtc_offsets[i]);
			if (REG_GET_FIELD(tmp, MASTER_UPDATE_LOCK, MASTER_UPDATE_LOCK)) {
				tmp = REG_SET_FIELD(tmp, MASTER_UPDATE_LOCK, MASTER_UPDATE_LOCK, 0);
				WREG32(mmMASTER_UPDATE_LOCK + crtc_offsets[i], tmp);
			}
			for (j = 0; j < adev->usec_timeout; j++) {
				tmp = RREG32(mmGRPH_UPDATE + crtc_offsets[i]);
				if (REG_GET_FIELD(tmp, GRPH_UPDATE, GRPH_SURFACE_UPDATE_PENDING) == 0)
					break;
				udelay(1);
			}
			tmp = RREG32(mmCRTC_BLANK_CONTROL + crtc_offsets[i]);
			tmp = REG_SET_FIELD(tmp, CRTC_BLANK_CONTROL, CRTC_BLANK_DATA_EN, 0);
			WREG32(mmCRTC_UPDATE_LOCK + crtc_offsets[i], 1);
			WREG32(mmCRTC_BLANK_CONTROL + crtc_offsets[i], tmp);
			WREG32(mmCRTC_UPDATE_LOCK + crtc_offsets[i], 0);
			/* wait for the next frame */
			frame_count = amdgpu_display_vblank_get_counter(adev, i);
			for (j = 0; j < adev->usec_timeout; j++) {
				if (amdgpu_display_vblank_get_counter(adev, i) != frame_count)
					break;
				udelay(1);
			}
		}
	}

	WREG32(mmVGA_MEMORY_BASE_ADDRESS_HIGH, upper_32_bits(adev->mc.vram_start));
	WREG32(mmVGA_MEMORY_BASE_ADDRESS, lower_32_bits(adev->mc.vram_start));

	/* Unlock vga access */
	WREG32(mmVGA_HDP_CONTROL, save->vga_hdp_control);
	mdelay(1);
	WREG32(mmVGA_RENDER_CONTROL, save->vga_render_control);
}

static void dce_v8_0_set_vga_render_state(struct amdgpu_device *adev,
					  bool render)
{
	u32 tmp;

	/* Lockout access through VGA aperture*/
	tmp = RREG32(mmVGA_HDP_CONTROL);
	if (render)
		tmp = REG_SET_FIELD(tmp, VGA_HDP_CONTROL, VGA_MEMORY_DISABLE, 0);
	else
		tmp = REG_SET_FIELD(tmp, VGA_HDP_CONTROL, VGA_MEMORY_DISABLE, 1);
	WREG32(mmVGA_HDP_CONTROL, tmp);

	/* disable VGA render */
	tmp = RREG32(mmVGA_RENDER_CONTROL);
	if (render)
		tmp = REG_SET_FIELD(tmp, VGA_RENDER_CONTROL, VGA_VSTATUS_CNTL, 1);
	else
		tmp = REG_SET_FIELD(tmp, VGA_RENDER_CONTROL, VGA_VSTATUS_CNTL, 0);
	WREG32(mmVGA_RENDER_CONTROL, tmp);
}

static void dce_v8_0_program_fmt(struct drm_encoder *encoder)
{
	struct drm_device *dev = encoder->dev;
	struct amdgpu_device *adev = dev->dev_private;
	struct amdgpu_encoder *amdgpu_encoder = to_amdgpu_encoder(encoder);
	struct amdgpu_crtc *amdgpu_crtc = to_amdgpu_crtc(encoder->crtc);
	struct drm_connector *connector = amdgpu_get_connector_for_encoder(encoder);
	int bpc = 0;
	u32 tmp = 0;
	enum amdgpu_connector_dither dither = AMDGPU_FMT_DITHER_DISABLE;

	if (connector) {
		struct amdgpu_connector *amdgpu_connector = to_amdgpu_connector(connector);
		bpc = amdgpu_connector_get_monitor_bpc(connector);
		dither = amdgpu_connector->dither;
	}

	/* LVDS/eDP FMT is set up by atom */
	if (amdgpu_encoder->devices & ATOM_DEVICE_LCD_SUPPORT)
		return;

	/* not needed for analog */
	if ((amdgpu_encoder->encoder_id == ENCODER_OBJECT_ID_INTERNAL_KLDSCP_DAC1) ||
	    (amdgpu_encoder->encoder_id == ENCODER_OBJECT_ID_INTERNAL_KLDSCP_DAC2))
		return;

	if (bpc == 0)
		return;

	switch (bpc) {
	case 6:
		if (dither == AMDGPU_FMT_DITHER_ENABLE)
			/* XXX sort out optimal dither settings */
			tmp |= (FMT_BIT_DEPTH_CONTROL__FMT_FRAME_RANDOM_ENABLE_MASK |
				FMT_BIT_DEPTH_CONTROL__FMT_HIGHPASS_RANDOM_ENABLE_MASK |
				FMT_BIT_DEPTH_CONTROL__FMT_SPATIAL_DITHER_EN_MASK |
				(0 << FMT_BIT_DEPTH_CONTROL__FMT_SPATIAL_DITHER_DEPTH__SHIFT));
		else
			tmp |= (FMT_BIT_DEPTH_CONTROL__FMT_TRUNCATE_EN_MASK |
			(0 << FMT_BIT_DEPTH_CONTROL__FMT_TRUNCATE_DEPTH__SHIFT));
		break;
	case 8:
		if (dither == AMDGPU_FMT_DITHER_ENABLE)
			/* XXX sort out optimal dither settings */
			tmp |= (FMT_BIT_DEPTH_CONTROL__FMT_FRAME_RANDOM_ENABLE_MASK |
				FMT_BIT_DEPTH_CONTROL__FMT_HIGHPASS_RANDOM_ENABLE_MASK |
				FMT_BIT_DEPTH_CONTROL__FMT_RGB_RANDOM_ENABLE_MASK |
				FMT_BIT_DEPTH_CONTROL__FMT_SPATIAL_DITHER_EN_MASK |
				(1 << FMT_BIT_DEPTH_CONTROL__FMT_SPATIAL_DITHER_DEPTH__SHIFT));
		else
			tmp |= (FMT_BIT_DEPTH_CONTROL__FMT_TRUNCATE_EN_MASK |
			(1 << FMT_BIT_DEPTH_CONTROL__FMT_TRUNCATE_DEPTH__SHIFT));
		break;
	case 10:
		if (dither == AMDGPU_FMT_DITHER_ENABLE)
			/* XXX sort out optimal dither settings */
			tmp |= (FMT_BIT_DEPTH_CONTROL__FMT_FRAME_RANDOM_ENABLE_MASK |
				FMT_BIT_DEPTH_CONTROL__FMT_HIGHPASS_RANDOM_ENABLE_MASK |
				FMT_BIT_DEPTH_CONTROL__FMT_RGB_RANDOM_ENABLE_MASK |
				FMT_BIT_DEPTH_CONTROL__FMT_SPATIAL_DITHER_EN_MASK |
				(2 << FMT_BIT_DEPTH_CONTROL__FMT_SPATIAL_DITHER_DEPTH__SHIFT));
		else
			tmp |= (FMT_BIT_DEPTH_CONTROL__FMT_TRUNCATE_EN_MASK |
			(2 << FMT_BIT_DEPTH_CONTROL__FMT_TRUNCATE_DEPTH__SHIFT));
		break;
	default:
		/* not needed */
		break;
	}

	WREG32(mmFMT_BIT_DEPTH_CONTROL + amdgpu_crtc->crtc_offset, tmp);
}


/* display watermark setup */
/**
 * dce_v8_0_line_buffer_adjust - Set up the line buffer
 *
 * @adev: amdgpu_device pointer
 * @amdgpu_crtc: the selected display controller
 * @mode: the current display mode on the selected display
 * controller
 *
 * Setup up the line buffer allocation for
 * the selected display controller (CIK).
 * Returns the line buffer size in pixels.
 */
static u32 dce_v8_0_line_buffer_adjust(struct amdgpu_device *adev,
				       struct amdgpu_crtc *amdgpu_crtc,
				       struct drm_display_mode *mode)
{
	u32 tmp, buffer_alloc, i;
	u32 pipe_offset = amdgpu_crtc->crtc_id * 0x8;
	/*
	 * Line Buffer Setup
	 * There are 6 line buffers, one for each display controllers.
	 * There are 3 partitions per LB. Select the number of partitions
	 * to enable based on the display width.  For display widths larger
	 * than 4096, you need use to use 2 display controllers and combine
	 * them using the stereo blender.
	 */
	if (amdgpu_crtc->base.enabled && mode) {
		if (mode->crtc_hdisplay < 1920) {
			tmp = 1;
			buffer_alloc = 2;
		} else if (mode->crtc_hdisplay < 2560) {
			tmp = 2;
			buffer_alloc = 2;
		} else if (mode->crtc_hdisplay < 4096) {
			tmp = 0;
			buffer_alloc = (adev->flags & AMD_IS_APU) ? 2 : 4;
		} else {
			DRM_DEBUG_KMS("Mode too big for LB!\n");
			tmp = 0;
			buffer_alloc = (adev->flags & AMD_IS_APU) ? 2 : 4;
		}
	} else {
		tmp = 1;
		buffer_alloc = 0;
	}

	WREG32(mmLB_MEMORY_CTRL + amdgpu_crtc->crtc_offset,
	      (tmp << LB_MEMORY_CTRL__LB_MEMORY_CONFIG__SHIFT) |
	      (0x6B0 << LB_MEMORY_CTRL__LB_MEMORY_SIZE__SHIFT));

	WREG32(mmPIPE0_DMIF_BUFFER_CONTROL + pipe_offset,
	       (buffer_alloc << PIPE0_DMIF_BUFFER_CONTROL__DMIF_BUFFERS_ALLOCATED__SHIFT));
	for (i = 0; i < adev->usec_timeout; i++) {
		if (RREG32(mmPIPE0_DMIF_BUFFER_CONTROL + pipe_offset) &
		    PIPE0_DMIF_BUFFER_CONTROL__DMIF_BUFFERS_ALLOCATION_COMPLETED_MASK)
			break;
		udelay(1);
	}

	if (amdgpu_crtc->base.enabled && mode) {
		switch (tmp) {
		case 0:
		default:
			return 4096 * 2;
		case 1:
			return 1920 * 2;
		case 2:
			return 2560 * 2;
		}
	}

	/* controller not enabled, so no lb used */
	return 0;
}

/**
 * cik_get_number_of_dram_channels - get the number of dram channels
 *
 * @adev: amdgpu_device pointer
 *
 * Look up the number of video ram channels (CIK).
 * Used for display watermark bandwidth calculations
 * Returns the number of dram channels
 */
static u32 cik_get_number_of_dram_channels(struct amdgpu_device *adev)
{
	u32 tmp = RREG32(mmMC_SHARED_CHMAP);

	switch ((tmp & MC_SHARED_CHMAP__NOOFCHAN_MASK) >> MC_SHARED_CHMAP__NOOFCHAN__SHIFT) {
	case 0:
	default:
		return 1;
	case 1:
		return 2;
	case 2:
		return 4;
	case 3:
		return 8;
	case 4:
		return 3;
	case 5:
		return 6;
	case 6:
		return 10;
	case 7:
		return 12;
	case 8:
		return 16;
	}
}

struct dce8_wm_params {
	u32 dram_channels; /* number of dram channels */
	u32 yclk;          /* bandwidth per dram data pin in kHz */
	u32 sclk;          /* engine clock in kHz */
	u32 disp_clk;      /* display clock in kHz */
	u32 src_width;     /* viewport width */
	u32 active_time;   /* active display time in ns */
	u32 blank_time;    /* blank time in ns */
	bool interlaced;    /* mode is interlaced */
	fixed20_12 vsc;    /* vertical scale ratio */
	u32 num_heads;     /* number of active crtcs */
	u32 bytes_per_pixel; /* bytes per pixel display + overlay */
	u32 lb_size;       /* line buffer allocated to pipe */
	u32 vtaps;         /* vertical scaler taps */
};

/**
 * dce_v8_0_dram_bandwidth - get the dram bandwidth
 *
 * @wm: watermark calculation data
 *
 * Calculate the raw dram bandwidth (CIK).
 * Used for display watermark bandwidth calculations
 * Returns the dram bandwidth in MBytes/s
 */
static u32 dce_v8_0_dram_bandwidth(struct dce8_wm_params *wm)
{
	/* Calculate raw DRAM Bandwidth */
	fixed20_12 dram_efficiency; /* 0.7 */
	fixed20_12 yclk, dram_channels, bandwidth;
	fixed20_12 a;

	a.full = dfixed_const(1000);
	yclk.full = dfixed_const(wm->yclk);
	yclk.full = dfixed_div(yclk, a);
	dram_channels.full = dfixed_const(wm->dram_channels * 4);
	a.full = dfixed_const(10);
	dram_efficiency.full = dfixed_const(7);
	dram_efficiency.full = dfixed_div(dram_efficiency, a);
	bandwidth.full = dfixed_mul(dram_channels, yclk);
	bandwidth.full = dfixed_mul(bandwidth, dram_efficiency);

	return dfixed_trunc(bandwidth);
}

/**
 * dce_v8_0_dram_bandwidth_for_display - get the dram bandwidth for display
 *
 * @wm: watermark calculation data
 *
 * Calculate the dram bandwidth used for display (CIK).
 * Used for display watermark bandwidth calculations
 * Returns the dram bandwidth for display in MBytes/s
 */
static u32 dce_v8_0_dram_bandwidth_for_display(struct dce8_wm_params *wm)
{
	/* Calculate DRAM Bandwidth and the part allocated to display. */
	fixed20_12 disp_dram_allocation; /* 0.3 to 0.7 */
	fixed20_12 yclk, dram_channels, bandwidth;
	fixed20_12 a;

	a.full = dfixed_const(1000);
	yclk.full = dfixed_const(wm->yclk);
	yclk.full = dfixed_div(yclk, a);
	dram_channels.full = dfixed_const(wm->dram_channels * 4);
	a.full = dfixed_const(10);
	disp_dram_allocation.full = dfixed_const(3); /* XXX worse case value 0.3 */
	disp_dram_allocation.full = dfixed_div(disp_dram_allocation, a);
	bandwidth.full = dfixed_mul(dram_channels, yclk);
	bandwidth.full = dfixed_mul(bandwidth, disp_dram_allocation);

	return dfixed_trunc(bandwidth);
}

/**
 * dce_v8_0_data_return_bandwidth - get the data return bandwidth
 *
 * @wm: watermark calculation data
 *
 * Calculate the data return bandwidth used for display (CIK).
 * Used for display watermark bandwidth calculations
 * Returns the data return bandwidth in MBytes/s
 */
static u32 dce_v8_0_data_return_bandwidth(struct dce8_wm_params *wm)
{
	/* Calculate the display Data return Bandwidth */
	fixed20_12 return_efficiency; /* 0.8 */
	fixed20_12 sclk, bandwidth;
	fixed20_12 a;

	a.full = dfixed_const(1000);
	sclk.full = dfixed_const(wm->sclk);
	sclk.full = dfixed_div(sclk, a);
	a.full = dfixed_const(10);
	return_efficiency.full = dfixed_const(8);
	return_efficiency.full = dfixed_div(return_efficiency, a);
	a.full = dfixed_const(32);
	bandwidth.full = dfixed_mul(a, sclk);
	bandwidth.full = dfixed_mul(bandwidth, return_efficiency);

	return dfixed_trunc(bandwidth);
}

/**
 * dce_v8_0_dmif_request_bandwidth - get the dmif bandwidth
 *
 * @wm: watermark calculation data
 *
 * Calculate the dmif bandwidth used for display (CIK).
 * Used for display watermark bandwidth calculations
 * Returns the dmif bandwidth in MBytes/s
 */
static u32 dce_v8_0_dmif_request_bandwidth(struct dce8_wm_params *wm)
{
	/* Calculate the DMIF Request Bandwidth */
	fixed20_12 disp_clk_request_efficiency; /* 0.8 */
	fixed20_12 disp_clk, bandwidth;
	fixed20_12 a, b;

	a.full = dfixed_const(1000);
	disp_clk.full = dfixed_const(wm->disp_clk);
	disp_clk.full = dfixed_div(disp_clk, a);
	a.full = dfixed_const(32);
	b.full = dfixed_mul(a, disp_clk);

	a.full = dfixed_const(10);
	disp_clk_request_efficiency.full = dfixed_const(8);
	disp_clk_request_efficiency.full = dfixed_div(disp_clk_request_efficiency, a);

	bandwidth.full = dfixed_mul(b, disp_clk_request_efficiency);

	return dfixed_trunc(bandwidth);
}

/**
 * dce_v8_0_available_bandwidth - get the min available bandwidth
 *
 * @wm: watermark calculation data
 *
 * Calculate the min available bandwidth used for display (CIK).
 * Used for display watermark bandwidth calculations
 * Returns the min available bandwidth in MBytes/s
 */
static u32 dce_v8_0_available_bandwidth(struct dce8_wm_params *wm)
{
	/* Calculate the Available bandwidth. Display can use this temporarily but not in average. */
	u32 dram_bandwidth = dce_v8_0_dram_bandwidth(wm);
	u32 data_return_bandwidth = dce_v8_0_data_return_bandwidth(wm);
	u32 dmif_req_bandwidth = dce_v8_0_dmif_request_bandwidth(wm);

	return min(dram_bandwidth, min(data_return_bandwidth, dmif_req_bandwidth));
}

/**
 * dce_v8_0_average_bandwidth - get the average available bandwidth
 *
 * @wm: watermark calculation data
 *
 * Calculate the average available bandwidth used for display (CIK).
 * Used for display watermark bandwidth calculations
 * Returns the average available bandwidth in MBytes/s
 */
static u32 dce_v8_0_average_bandwidth(struct dce8_wm_params *wm)
{
	/* Calculate the display mode Average Bandwidth
	 * DisplayMode should contain the source and destination dimensions,
	 * timing, etc.
	 */
	fixed20_12 bpp;
	fixed20_12 line_time;
	fixed20_12 src_width;
	fixed20_12 bandwidth;
	fixed20_12 a;

	a.full = dfixed_const(1000);
	line_time.full = dfixed_const(wm->active_time + wm->blank_time);
	line_time.full = dfixed_div(line_time, a);
	bpp.full = dfixed_const(wm->bytes_per_pixel);
	src_width.full = dfixed_const(wm->src_width);
	bandwidth.full = dfixed_mul(src_width, bpp);
	bandwidth.full = dfixed_mul(bandwidth, wm->vsc);
	bandwidth.full = dfixed_div(bandwidth, line_time);

	return dfixed_trunc(bandwidth);
}

/**
 * dce_v8_0_latency_watermark - get the latency watermark
 *
 * @wm: watermark calculation data
 *
 * Calculate the latency watermark (CIK).
 * Used for display watermark bandwidth calculations
 * Returns the latency watermark in ns
 */
static u32 dce_v8_0_latency_watermark(struct dce8_wm_params *wm)
{
	/* First calculate the latency in ns */
	u32 mc_latency = 2000; /* 2000 ns. */
	u32 available_bandwidth = dce_v8_0_available_bandwidth(wm);
	u32 worst_chunk_return_time = (512 * 8 * 1000) / available_bandwidth;
	u32 cursor_line_pair_return_time = (128 * 4 * 1000) / available_bandwidth;
	u32 dc_latency = 40000000 / wm->disp_clk; /* dc pipe latency */
	u32 other_heads_data_return_time = ((wm->num_heads + 1) * worst_chunk_return_time) +
		(wm->num_heads * cursor_line_pair_return_time);
	u32 latency = mc_latency + other_heads_data_return_time + dc_latency;
	u32 max_src_lines_per_dst_line, lb_fill_bw, line_fill_time;
	u32 tmp, dmif_size = 12288;
	fixed20_12 a, b, c;

	if (wm->num_heads == 0)
		return 0;

	a.full = dfixed_const(2);
	b.full = dfixed_const(1);
	if ((wm->vsc.full > a.full) ||
	    ((wm->vsc.full > b.full) && (wm->vtaps >= 3)) ||
	    (wm->vtaps >= 5) ||
	    ((wm->vsc.full >= a.full) && wm->interlaced))
		max_src_lines_per_dst_line = 4;
	else
		max_src_lines_per_dst_line = 2;

	a.full = dfixed_const(available_bandwidth);
	b.full = dfixed_const(wm->num_heads);
	a.full = dfixed_div(a, b);

	b.full = dfixed_const(mc_latency + 512);
	c.full = dfixed_const(wm->disp_clk);
	b.full = dfixed_div(b, c);

	c.full = dfixed_const(dmif_size);
	b.full = dfixed_div(c, b);

	tmp = min(dfixed_trunc(a), dfixed_trunc(b));

	b.full = dfixed_const(1000);
	c.full = dfixed_const(wm->disp_clk);
	b.full = dfixed_div(c, b);
	c.full = dfixed_const(wm->bytes_per_pixel);
	b.full = dfixed_mul(b, c);

	lb_fill_bw = min(tmp, dfixed_trunc(b));

	a.full = dfixed_const(max_src_lines_per_dst_line * wm->src_width * wm->bytes_per_pixel);
	b.full = dfixed_const(1000);
	c.full = dfixed_const(lb_fill_bw);
	b.full = dfixed_div(c, b);
	a.full = dfixed_div(a, b);
	line_fill_time = dfixed_trunc(a);

	if (line_fill_time < wm->active_time)
		return latency;
	else
		return latency + (line_fill_time - wm->active_time);

}

/**
 * dce_v8_0_average_bandwidth_vs_dram_bandwidth_for_display - check
 * average and available dram bandwidth
 *
 * @wm: watermark calculation data
 *
 * Check if the display average bandwidth fits in the display
 * dram bandwidth (CIK).
 * Used for display watermark bandwidth calculations
 * Returns true if the display fits, false if not.
 */
static bool dce_v8_0_average_bandwidth_vs_dram_bandwidth_for_display(struct dce8_wm_params *wm)
{
	if (dce_v8_0_average_bandwidth(wm) <=
	    (dce_v8_0_dram_bandwidth_for_display(wm) / wm->num_heads))
		return true;
	else
		return false;
}

/**
 * dce_v8_0_average_bandwidth_vs_available_bandwidth - check
 * average and available bandwidth
 *
 * @wm: watermark calculation data
 *
 * Check if the display average bandwidth fits in the display
 * available bandwidth (CIK).
 * Used for display watermark bandwidth calculations
 * Returns true if the display fits, false if not.
 */
static bool dce_v8_0_average_bandwidth_vs_available_bandwidth(struct dce8_wm_params *wm)
{
	if (dce_v8_0_average_bandwidth(wm) <=
	    (dce_v8_0_available_bandwidth(wm) / wm->num_heads))
		return true;
	else
		return false;
}

/**
 * dce_v8_0_check_latency_hiding - check latency hiding
 *
 * @wm: watermark calculation data
 *
 * Check latency hiding (CIK).
 * Used for display watermark bandwidth calculations
 * Returns true if the display fits, false if not.
 */
static bool dce_v8_0_check_latency_hiding(struct dce8_wm_params *wm)
{
	u32 lb_partitions = wm->lb_size / wm->src_width;
	u32 line_time = wm->active_time + wm->blank_time;
	u32 latency_tolerant_lines;
	u32 latency_hiding;
	fixed20_12 a;

	a.full = dfixed_const(1);
	if (wm->vsc.full > a.full)
		latency_tolerant_lines = 1;
	else {
		if (lb_partitions <= (wm->vtaps + 1))
			latency_tolerant_lines = 1;
		else
			latency_tolerant_lines = 2;
	}

	latency_hiding = (latency_tolerant_lines * line_time + wm->blank_time);

	if (dce_v8_0_latency_watermark(wm) <= latency_hiding)
		return true;
	else
		return false;
}

/**
 * dce_v8_0_program_watermarks - program display watermarks
 *
 * @adev: amdgpu_device pointer
 * @amdgpu_crtc: the selected display controller
 * @lb_size: line buffer size
 * @num_heads: number of display controllers in use
 *
 * Calculate and program the display watermarks for the
 * selected display controller (CIK).
 */
static void dce_v8_0_program_watermarks(struct amdgpu_device *adev,
					struct amdgpu_crtc *amdgpu_crtc,
					u32 lb_size, u32 num_heads)
{
	struct drm_display_mode *mode = &amdgpu_crtc->base.mode;
	struct dce8_wm_params wm_low, wm_high;
	u32 pixel_period;
	u32 line_time = 0;
	u32 latency_watermark_a = 0, latency_watermark_b = 0;
	u32 tmp, wm_mask;

	if (amdgpu_crtc->base.enabled && num_heads && mode) {
		pixel_period = 1000000 / (u32)mode->clock;
		line_time = min((u32)mode->crtc_htotal * pixel_period, (u32)65535);

		/* watermark for high clocks */
		if (adev->pm.dpm_enabled) {
			wm_high.yclk =
				amdgpu_dpm_get_mclk(adev, false) * 10;
			wm_high.sclk =
				amdgpu_dpm_get_sclk(adev, false) * 10;
		} else {
			wm_high.yclk = adev->pm.current_mclk * 10;
			wm_high.sclk = adev->pm.current_sclk * 10;
		}

		wm_high.disp_clk = mode->clock;
		wm_high.src_width = mode->crtc_hdisplay;
		wm_high.active_time = mode->crtc_hdisplay * pixel_period;
		wm_high.blank_time = line_time - wm_high.active_time;
		wm_high.interlaced = false;
		if (mode->flags & DRM_MODE_FLAG_INTERLACE)
			wm_high.interlaced = true;
		wm_high.vsc = amdgpu_crtc->vsc;
		wm_high.vtaps = 1;
		if (amdgpu_crtc->rmx_type != RMX_OFF)
			wm_high.vtaps = 2;
		wm_high.bytes_per_pixel = 4; /* XXX: get this from fb config */
		wm_high.lb_size = lb_size;
		wm_high.dram_channels = cik_get_number_of_dram_channels(adev);
		wm_high.num_heads = num_heads;

		/* set for high clocks */
		latency_watermark_a = min(dce_v8_0_latency_watermark(&wm_high), (u32)65535);

		/* possibly force display priority to high */
		/* should really do this at mode validation time... */
		if (!dce_v8_0_average_bandwidth_vs_dram_bandwidth_for_display(&wm_high) ||
		    !dce_v8_0_average_bandwidth_vs_available_bandwidth(&wm_high) ||
		    !dce_v8_0_check_latency_hiding(&wm_high) ||
		    (adev->mode_info.disp_priority == 2)) {
			DRM_DEBUG_KMS("force priority to high\n");
		}

		/* watermark for low clocks */
		if (adev->pm.dpm_enabled) {
			wm_low.yclk =
				amdgpu_dpm_get_mclk(adev, true) * 10;
			wm_low.sclk =
				amdgpu_dpm_get_sclk(adev, true) * 10;
		} else {
			wm_low.yclk = adev->pm.current_mclk * 10;
			wm_low.sclk = adev->pm.current_sclk * 10;
		}

		wm_low.disp_clk = mode->clock;
		wm_low.src_width = mode->crtc_hdisplay;
		wm_low.active_time = mode->crtc_hdisplay * pixel_period;
		wm_low.blank_time = line_time - wm_low.active_time;
		wm_low.interlaced = false;
		if (mode->flags & DRM_MODE_FLAG_INTERLACE)
			wm_low.interlaced = true;
		wm_low.vsc = amdgpu_crtc->vsc;
		wm_low.vtaps = 1;
		if (amdgpu_crtc->rmx_type != RMX_OFF)
			wm_low.vtaps = 2;
		wm_low.bytes_per_pixel = 4; /* XXX: get this from fb config */
		wm_low.lb_size = lb_size;
		wm_low.dram_channels = cik_get_number_of_dram_channels(adev);
		wm_low.num_heads = num_heads;

		/* set for low clocks */
		latency_watermark_b = min(dce_v8_0_latency_watermark(&wm_low), (u32)65535);

		/* possibly force display priority to high */
		/* should really do this at mode validation time... */
		if (!dce_v8_0_average_bandwidth_vs_dram_bandwidth_for_display(&wm_low) ||
		    !dce_v8_0_average_bandwidth_vs_available_bandwidth(&wm_low) ||
		    !dce_v8_0_check_latency_hiding(&wm_low) ||
		    (adev->mode_info.disp_priority == 2)) {
			DRM_DEBUG_KMS("force priority to high\n");
		}
	}

	/* select wm A */
	wm_mask = RREG32(mmDPG_WATERMARK_MASK_CONTROL + amdgpu_crtc->crtc_offset);
	tmp = wm_mask;
	tmp &= ~(3 << DPG_WATERMARK_MASK_CONTROL__URGENCY_WATERMARK_MASK__SHIFT);
	tmp |= (1 << DPG_WATERMARK_MASK_CONTROL__URGENCY_WATERMARK_MASK__SHIFT);
	WREG32(mmDPG_WATERMARK_MASK_CONTROL + amdgpu_crtc->crtc_offset, tmp);
	WREG32(mmDPG_PIPE_URGENCY_CONTROL + amdgpu_crtc->crtc_offset,
	       ((latency_watermark_a << DPG_PIPE_URGENCY_CONTROL__URGENCY_LOW_WATERMARK__SHIFT) |
		(line_time << DPG_PIPE_URGENCY_CONTROL__URGENCY_HIGH_WATERMARK__SHIFT)));
	/* select wm B */
	tmp = RREG32(mmDPG_WATERMARK_MASK_CONTROL + amdgpu_crtc->crtc_offset);
	tmp &= ~(3 << DPG_WATERMARK_MASK_CONTROL__URGENCY_WATERMARK_MASK__SHIFT);
	tmp |= (2 << DPG_WATERMARK_MASK_CONTROL__URGENCY_WATERMARK_MASK__SHIFT);
	WREG32(mmDPG_WATERMARK_MASK_CONTROL + amdgpu_crtc->crtc_offset, tmp);
	WREG32(mmDPG_PIPE_URGENCY_CONTROL + amdgpu_crtc->crtc_offset,
	       ((latency_watermark_b << DPG_PIPE_URGENCY_CONTROL__URGENCY_LOW_WATERMARK__SHIFT) |
		(line_time << DPG_PIPE_URGENCY_CONTROL__URGENCY_HIGH_WATERMARK__SHIFT)));
	/* restore original selection */
	WREG32(mmDPG_WATERMARK_MASK_CONTROL + amdgpu_crtc->crtc_offset, wm_mask);

	/* save values for DPM */
	amdgpu_crtc->line_time = line_time;
	amdgpu_crtc->wm_high = latency_watermark_a;
	amdgpu_crtc->wm_low = latency_watermark_b;
}

/**
 * dce_v8_0_bandwidth_update - program display watermarks
 *
 * @adev: amdgpu_device pointer
 *
 * Calculate and program the display watermarks and line
 * buffer allocation (CIK).
 */
static void dce_v8_0_bandwidth_update(struct amdgpu_device *adev)
{
	struct drm_display_mode *mode = NULL;
	u32 num_heads = 0, lb_size;
	int i;

	amdgpu_update_display_priority(adev);

	for (i = 0; i < adev->mode_info.num_crtc; i++) {
		if (adev->mode_info.crtcs[i]->base.enabled)
			num_heads++;
	}
	for (i = 0; i < adev->mode_info.num_crtc; i++) {
		mode = &adev->mode_info.crtcs[i]->base.mode;
		lb_size = dce_v8_0_line_buffer_adjust(adev, adev->mode_info.crtcs[i], mode);
		dce_v8_0_program_watermarks(adev, adev->mode_info.crtcs[i],
					    lb_size, num_heads);
	}
}

static void dce_v8_0_audio_get_connected_pins(struct amdgpu_device *adev)
{
	int i;
	u32 offset, tmp;

	for (i = 0; i < adev->mode_info.audio.num_pins; i++) {
		offset = adev->mode_info.audio.pin[i].offset;
		tmp = RREG32_AUDIO_ENDPT(offset,
					 ixAZALIA_F0_CODEC_PIN_CONTROL_RESPONSE_CONFIGURATION_DEFAULT);
		if (((tmp &
		AZALIA_F0_CODEC_PIN_CONTROL_RESPONSE_CONFIGURATION_DEFAULT__PORT_CONNECTIVITY_MASK) >>
		AZALIA_F0_CODEC_PIN_CONTROL_RESPONSE_CONFIGURATION_DEFAULT__PORT_CONNECTIVITY__SHIFT) == 1)
			adev->mode_info.audio.pin[i].connected = false;
		else
			adev->mode_info.audio.pin[i].connected = true;
	}
}

static struct amdgpu_audio_pin *dce_v8_0_audio_get_pin(struct amdgpu_device *adev)
{
	int i;

	dce_v8_0_audio_get_connected_pins(adev);

	for (i = 0; i < adev->mode_info.audio.num_pins; i++) {
		if (adev->mode_info.audio.pin[i].connected)
			return &adev->mode_info.audio.pin[i];
	}
	DRM_ERROR("No connected audio pins found!\n");
	return NULL;
}

static void dce_v8_0_afmt_audio_select_pin(struct drm_encoder *encoder)
{
	struct amdgpu_device *adev = encoder->dev->dev_private;
	struct amdgpu_encoder *amdgpu_encoder = to_amdgpu_encoder(encoder);
	struct amdgpu_encoder_atom_dig *dig = amdgpu_encoder->enc_priv;
	u32 offset;

	if (!dig || !dig->afmt || !dig->afmt->pin)
		return;

	offset = dig->afmt->offset;

	WREG32(mmAFMT_AUDIO_SRC_CONTROL + offset,
	       (dig->afmt->pin->id << AFMT_AUDIO_SRC_CONTROL__AFMT_AUDIO_SRC_SELECT__SHIFT));
}

static void dce_v8_0_audio_write_latency_fields(struct drm_encoder *encoder,
						struct drm_display_mode *mode)
{
	struct amdgpu_device *adev = encoder->dev->dev_private;
	struct amdgpu_encoder *amdgpu_encoder = to_amdgpu_encoder(encoder);
	struct amdgpu_encoder_atom_dig *dig = amdgpu_encoder->enc_priv;
	struct drm_connector *connector;
	struct amdgpu_connector *amdgpu_connector = NULL;
	u32 tmp = 0, offset;

	if (!dig || !dig->afmt || !dig->afmt->pin)
		return;

	offset = dig->afmt->pin->offset;

	list_for_each_entry(connector, &encoder->dev->mode_config.connector_list, head) {
		if (connector->encoder == encoder) {
			amdgpu_connector = to_amdgpu_connector(connector);
			break;
		}
	}

	if (!amdgpu_connector) {
		DRM_ERROR("Couldn't find encoder's connector\n");
		return;
	}

	if (mode->flags & DRM_MODE_FLAG_INTERLACE) {
		if (connector->latency_present[1])
			tmp =
			(connector->video_latency[1] <<
			 AZALIA_F0_CODEC_PIN_CONTROL_RESPONSE_LIPSYNC__VIDEO_LIPSYNC__SHIFT) |
			(connector->audio_latency[1] <<
			 AZALIA_F0_CODEC_PIN_CONTROL_RESPONSE_LIPSYNC__AUDIO_LIPSYNC__SHIFT);
		else
			tmp =
			(0 <<
			 AZALIA_F0_CODEC_PIN_CONTROL_RESPONSE_LIPSYNC__VIDEO_LIPSYNC__SHIFT) |
			(0 <<
			 AZALIA_F0_CODEC_PIN_CONTROL_RESPONSE_LIPSYNC__AUDIO_LIPSYNC__SHIFT);
	} else {
		if (connector->latency_present[0])
			tmp =
			(connector->video_latency[0] <<
			 AZALIA_F0_CODEC_PIN_CONTROL_RESPONSE_LIPSYNC__VIDEO_LIPSYNC__SHIFT) |
			(connector->audio_latency[0] <<
			 AZALIA_F0_CODEC_PIN_CONTROL_RESPONSE_LIPSYNC__AUDIO_LIPSYNC__SHIFT);
		else
			tmp =
			(0 <<
			 AZALIA_F0_CODEC_PIN_CONTROL_RESPONSE_LIPSYNC__VIDEO_LIPSYNC__SHIFT) |
			(0 <<
			 AZALIA_F0_CODEC_PIN_CONTROL_RESPONSE_LIPSYNC__AUDIO_LIPSYNC__SHIFT);

	}
	WREG32_AUDIO_ENDPT(offset, ixAZALIA_F0_CODEC_PIN_CONTROL_RESPONSE_LIPSYNC, tmp);
}

static void dce_v8_0_audio_write_speaker_allocation(struct drm_encoder *encoder)
{
	struct amdgpu_device *adev = encoder->dev->dev_private;
	struct amdgpu_encoder *amdgpu_encoder = to_amdgpu_encoder(encoder);
	struct amdgpu_encoder_atom_dig *dig = amdgpu_encoder->enc_priv;
	struct drm_connector *connector;
	struct amdgpu_connector *amdgpu_connector = NULL;
	u32 offset, tmp;
	u8 *sadb = NULL;
	int sad_count;

	if (!dig || !dig->afmt || !dig->afmt->pin)
		return;

	offset = dig->afmt->pin->offset;

	list_for_each_entry(connector, &encoder->dev->mode_config.connector_list, head) {
		if (connector->encoder == encoder) {
			amdgpu_connector = to_amdgpu_connector(connector);
			break;
		}
	}

	if (!amdgpu_connector) {
		DRM_ERROR("Couldn't find encoder's connector\n");
		return;
	}

	sad_count = drm_edid_to_speaker_allocation(amdgpu_connector_edid(connector), &sadb);
	if (sad_count < 0) {
		DRM_ERROR("Couldn't read Speaker Allocation Data Block: %d\n", sad_count);
		sad_count = 0;
	}

	/* program the speaker allocation */
	tmp = RREG32_AUDIO_ENDPT(offset, ixAZALIA_F0_CODEC_PIN_CONTROL_CHANNEL_SPEAKER);
	tmp &= ~(AZALIA_F0_CODEC_PIN_CONTROL_CHANNEL_SPEAKER__DP_CONNECTION_MASK |
		AZALIA_F0_CODEC_PIN_CONTROL_CHANNEL_SPEAKER__SPEAKER_ALLOCATION_MASK);
	/* set HDMI mode */
	tmp |= AZALIA_F0_CODEC_PIN_CONTROL_CHANNEL_SPEAKER__HDMI_CONNECTION_MASK;
	if (sad_count)
		tmp |= (sadb[0] << AZALIA_F0_CODEC_PIN_CONTROL_CHANNEL_SPEAKER__SPEAKER_ALLOCATION__SHIFT);
	else
		tmp |= (5 << AZALIA_F0_CODEC_PIN_CONTROL_CHANNEL_SPEAKER__SPEAKER_ALLOCATION__SHIFT); /* stereo */
	WREG32_AUDIO_ENDPT(offset, ixAZALIA_F0_CODEC_PIN_CONTROL_CHANNEL_SPEAKER, tmp);

	kfree(sadb);
}

static void dce_v8_0_audio_write_sad_regs(struct drm_encoder *encoder)
{
	struct amdgpu_device *adev = encoder->dev->dev_private;
	struct amdgpu_encoder *amdgpu_encoder = to_amdgpu_encoder(encoder);
	struct amdgpu_encoder_atom_dig *dig = amdgpu_encoder->enc_priv;
	u32 offset;
	struct drm_connector *connector;
	struct amdgpu_connector *amdgpu_connector = NULL;
	struct cea_sad *sads;
	int i, sad_count;

	static const u16 eld_reg_to_type[][2] = {
		{ ixAZALIA_F0_CODEC_PIN_CONTROL_AUDIO_DESCRIPTOR0, HDMI_AUDIO_CODING_TYPE_PCM },
		{ ixAZALIA_F0_CODEC_PIN_CONTROL_AUDIO_DESCRIPTOR1, HDMI_AUDIO_CODING_TYPE_AC3 },
		{ ixAZALIA_F0_CODEC_PIN_CONTROL_AUDIO_DESCRIPTOR2, HDMI_AUDIO_CODING_TYPE_MPEG1 },
		{ ixAZALIA_F0_CODEC_PIN_CONTROL_AUDIO_DESCRIPTOR3, HDMI_AUDIO_CODING_TYPE_MP3 },
		{ ixAZALIA_F0_CODEC_PIN_CONTROL_AUDIO_DESCRIPTOR4, HDMI_AUDIO_CODING_TYPE_MPEG2 },
		{ ixAZALIA_F0_CODEC_PIN_CONTROL_AUDIO_DESCRIPTOR5, HDMI_AUDIO_CODING_TYPE_AAC_LC },
		{ ixAZALIA_F0_CODEC_PIN_CONTROL_AUDIO_DESCRIPTOR6, HDMI_AUDIO_CODING_TYPE_DTS },
		{ ixAZALIA_F0_CODEC_PIN_CONTROL_AUDIO_DESCRIPTOR7, HDMI_AUDIO_CODING_TYPE_ATRAC },
		{ ixAZALIA_F0_CODEC_PIN_CONTROL_AUDIO_DESCRIPTOR9, HDMI_AUDIO_CODING_TYPE_EAC3 },
		{ ixAZALIA_F0_CODEC_PIN_CONTROL_AUDIO_DESCRIPTOR10, HDMI_AUDIO_CODING_TYPE_DTS_HD },
		{ ixAZALIA_F0_CODEC_PIN_CONTROL_AUDIO_DESCRIPTOR11, HDMI_AUDIO_CODING_TYPE_MLP },
		{ ixAZALIA_F0_CODEC_PIN_CONTROL_AUDIO_DESCRIPTOR13, HDMI_AUDIO_CODING_TYPE_WMA_PRO },
	};

	if (!dig || !dig->afmt || !dig->afmt->pin)
		return;

	offset = dig->afmt->pin->offset;

	list_for_each_entry(connector, &encoder->dev->mode_config.connector_list, head) {
		if (connector->encoder == encoder) {
			amdgpu_connector = to_amdgpu_connector(connector);
			break;
		}
	}

	if (!amdgpu_connector) {
		DRM_ERROR("Couldn't find encoder's connector\n");
		return;
	}

	sad_count = drm_edid_to_sad(amdgpu_connector_edid(connector), &sads);
	if (sad_count <= 0) {
		DRM_ERROR("Couldn't read SADs: %d\n", sad_count);
		return;
	}
	BUG_ON(!sads);

	for (i = 0; i < ARRAY_SIZE(eld_reg_to_type); i++) {
		u32 value = 0;
		u8 stereo_freqs = 0;
		int max_channels = -1;
		int j;

		for (j = 0; j < sad_count; j++) {
			struct cea_sad *sad = &sads[j];

			if (sad->format == eld_reg_to_type[i][1]) {
				if (sad->channels > max_channels) {
				value = (sad->channels <<
				 AZALIA_F0_CODEC_PIN_CONTROL_AUDIO_DESCRIPTOR0__MAX_CHANNELS__SHIFT) |
				(sad->byte2 <<
				 AZALIA_F0_CODEC_PIN_CONTROL_AUDIO_DESCRIPTOR0__DESCRIPTOR_BYTE_2__SHIFT) |
				(sad->freq <<
				 AZALIA_F0_CODEC_PIN_CONTROL_AUDIO_DESCRIPTOR0__SUPPORTED_FREQUENCIES__SHIFT);
				max_channels = sad->channels;
				}

				if (sad->format == HDMI_AUDIO_CODING_TYPE_PCM)
					stereo_freqs |= sad->freq;
				else
					break;
			}
		}

		value |= (stereo_freqs <<
			AZALIA_F0_CODEC_PIN_CONTROL_AUDIO_DESCRIPTOR0__SUPPORTED_FREQUENCIES_STEREO__SHIFT);

		WREG32_AUDIO_ENDPT(offset, eld_reg_to_type[i][0], value);
	}

	kfree(sads);
}

static void dce_v8_0_audio_enable(struct amdgpu_device *adev,
				  struct amdgpu_audio_pin *pin,
				  bool enable)
{
	if (!pin)
		return;

	WREG32_AUDIO_ENDPT(pin->offset, ixAZALIA_F0_CODEC_PIN_CONTROL_HOT_PLUG_CONTROL,
		enable ? AZALIA_F0_CODEC_PIN_CONTROL_HOT_PLUG_CONTROL__AUDIO_ENABLED_MASK : 0);
}

static const u32 pin_offsets[7] =
{
	(0x1780 - 0x1780),
	(0x1786 - 0x1780),
	(0x178c - 0x1780),
	(0x1792 - 0x1780),
	(0x1798 - 0x1780),
	(0x179d - 0x1780),
	(0x17a4 - 0x1780),
};

static int dce_v8_0_audio_init(struct amdgpu_device *adev)
{
	int i;

	if (!amdgpu_audio)
		return 0;

	adev->mode_info.audio.enabled = true;

	if (adev->asic_type == CHIP_KAVERI) /* KV: 4 streams, 7 endpoints */
		adev->mode_info.audio.num_pins = 7;
	else if ((adev->asic_type == CHIP_KABINI) ||
		 (adev->asic_type == CHIP_MULLINS)) /* KB/ML: 2 streams, 3 endpoints */
		adev->mode_info.audio.num_pins = 3;
	else if ((adev->asic_type == CHIP_BONAIRE) ||
		 (adev->asic_type == CHIP_HAWAII))/* BN/HW: 6 streams, 7 endpoints */
		adev->mode_info.audio.num_pins = 7;
	else
		adev->mode_info.audio.num_pins = 3;

	for (i = 0; i < adev->mode_info.audio.num_pins; i++) {
		adev->mode_info.audio.pin[i].channels = -1;
		adev->mode_info.audio.pin[i].rate = -1;
		adev->mode_info.audio.pin[i].bits_per_sample = -1;
		adev->mode_info.audio.pin[i].status_bits = 0;
		adev->mode_info.audio.pin[i].category_code = 0;
		adev->mode_info.audio.pin[i].connected = false;
		adev->mode_info.audio.pin[i].offset = pin_offsets[i];
		adev->mode_info.audio.pin[i].id = i;
		/* disable audio.  it will be set up later */
		/* XXX remove once we switch to ip funcs */
		dce_v8_0_audio_enable(adev, &adev->mode_info.audio.pin[i], false);
	}

	return 0;
}

static void dce_v8_0_audio_fini(struct amdgpu_device *adev)
{
	int i;

	if (!adev->mode_info.audio.enabled)
		return;

	for (i = 0; i < adev->mode_info.audio.num_pins; i++)
		dce_v8_0_audio_enable(adev, &adev->mode_info.audio.pin[i], false);

	adev->mode_info.audio.enabled = false;
}

/*
 * update the N and CTS parameters for a given pixel clock rate
 */
static void dce_v8_0_afmt_update_ACR(struct drm_encoder *encoder, uint32_t clock)
{
	struct drm_device *dev = encoder->dev;
	struct amdgpu_device *adev = dev->dev_private;
	struct amdgpu_afmt_acr acr = amdgpu_afmt_acr(clock);
	struct amdgpu_encoder *amdgpu_encoder = to_amdgpu_encoder(encoder);
	struct amdgpu_encoder_atom_dig *dig = amdgpu_encoder->enc_priv;
	uint32_t offset = dig->afmt->offset;

	WREG32(mmHDMI_ACR_32_0 + offset, (acr.cts_32khz << HDMI_ACR_44_0__HDMI_ACR_CTS_44__SHIFT));
	WREG32(mmHDMI_ACR_32_1 + offset, acr.n_32khz);

	WREG32(mmHDMI_ACR_44_0 + offset, (acr.cts_44_1khz << HDMI_ACR_44_0__HDMI_ACR_CTS_44__SHIFT));
	WREG32(mmHDMI_ACR_44_1 + offset, acr.n_44_1khz);

	WREG32(mmHDMI_ACR_48_0 + offset, (acr.cts_48khz << HDMI_ACR_48_0__HDMI_ACR_CTS_48__SHIFT));
	WREG32(mmHDMI_ACR_48_1 + offset, acr.n_48khz);
}

/*
 * build a HDMI Video Info Frame
 */
static void dce_v8_0_afmt_update_avi_infoframe(struct drm_encoder *encoder,
					       void *buffer, size_t size)
{
	struct drm_device *dev = encoder->dev;
	struct amdgpu_device *adev = dev->dev_private;
	struct amdgpu_encoder *amdgpu_encoder = to_amdgpu_encoder(encoder);
	struct amdgpu_encoder_atom_dig *dig = amdgpu_encoder->enc_priv;
	uint32_t offset = dig->afmt->offset;
	uint8_t *frame = buffer + 3;
	uint8_t *header = buffer;

	WREG32(mmAFMT_AVI_INFO0 + offset,
		frame[0x0] | (frame[0x1] << 8) | (frame[0x2] << 16) | (frame[0x3] << 24));
	WREG32(mmAFMT_AVI_INFO1 + offset,
		frame[0x4] | (frame[0x5] << 8) | (frame[0x6] << 16) | (frame[0x7] << 24));
	WREG32(mmAFMT_AVI_INFO2 + offset,
		frame[0x8] | (frame[0x9] << 8) | (frame[0xA] << 16) | (frame[0xB] << 24));
	WREG32(mmAFMT_AVI_INFO3 + offset,
		frame[0xC] | (frame[0xD] << 8) | (header[1] << 24));
}

static void dce_v8_0_audio_set_dto(struct drm_encoder *encoder, u32 clock)
{
	struct drm_device *dev = encoder->dev;
	struct amdgpu_device *adev = dev->dev_private;
	struct amdgpu_encoder *amdgpu_encoder = to_amdgpu_encoder(encoder);
	struct amdgpu_encoder_atom_dig *dig = amdgpu_encoder->enc_priv;
	struct amdgpu_crtc *amdgpu_crtc = to_amdgpu_crtc(encoder->crtc);
	u32 dto_phase = 24 * 1000;
	u32 dto_modulo = clock;

	if (!dig || !dig->afmt)
		return;

	/* XXX two dtos; generally use dto0 for hdmi */
	/* Express [24MHz / target pixel clock] as an exact rational
	 * number (coefficient of two integer numbers.  DCCG_AUDIO_DTOx_PHASE
	 * is the numerator, DCCG_AUDIO_DTOx_MODULE is the denominator
	 */
	WREG32(mmDCCG_AUDIO_DTO_SOURCE, (amdgpu_crtc->crtc_id << DCCG_AUDIO_DTO_SOURCE__DCCG_AUDIO_DTO0_SOURCE_SEL__SHIFT));
	WREG32(mmDCCG_AUDIO_DTO0_PHASE, dto_phase);
	WREG32(mmDCCG_AUDIO_DTO0_MODULE, dto_modulo);
}

/*
 * update the info frames with the data from the current display mode
 */
static void dce_v8_0_afmt_setmode(struct drm_encoder *encoder,
				  struct drm_display_mode *mode)
{
	struct drm_device *dev = encoder->dev;
	struct amdgpu_device *adev = dev->dev_private;
	struct amdgpu_encoder *amdgpu_encoder = to_amdgpu_encoder(encoder);
	struct amdgpu_encoder_atom_dig *dig = amdgpu_encoder->enc_priv;
	struct drm_connector *connector = amdgpu_get_connector_for_encoder(encoder);
	u8 buffer[HDMI_INFOFRAME_HEADER_SIZE + HDMI_AVI_INFOFRAME_SIZE];
	struct hdmi_avi_infoframe frame;
	uint32_t offset, val;
	ssize_t err;
	int bpc = 8;

	if (!dig || !dig->afmt)
		return;

	/* Silent, r600_hdmi_enable will raise WARN for us */
	if (!dig->afmt->enabled)
		return;
	offset = dig->afmt->offset;

	/* hdmi deep color mode general control packets setup, if bpc > 8 */
	if (encoder->crtc) {
		struct amdgpu_crtc *amdgpu_crtc = to_amdgpu_crtc(encoder->crtc);
		bpc = amdgpu_crtc->bpc;
	}

	/* disable audio prior to setting up hw */
	dig->afmt->pin = dce_v8_0_audio_get_pin(adev);
	dce_v8_0_audio_enable(adev, dig->afmt->pin, false);

	dce_v8_0_audio_set_dto(encoder, mode->clock);

	WREG32(mmHDMI_VBI_PACKET_CONTROL + offset,
	       HDMI_VBI_PACKET_CONTROL__HDMI_NULL_SEND_MASK); /* send null packets when required */

	WREG32(mmAFMT_AUDIO_CRC_CONTROL + offset, 0x1000);

	val = RREG32(mmHDMI_CONTROL + offset);
	val &= ~HDMI_CONTROL__HDMI_DEEP_COLOR_ENABLE_MASK;
	val &= ~HDMI_CONTROL__HDMI_DEEP_COLOR_DEPTH_MASK;

	switch (bpc) {
	case 0:
	case 6:
	case 8:
	case 16:
	default:
		DRM_DEBUG("%s: Disabling hdmi deep color for %d bpc.\n",
			  connector->name, bpc);
		break;
	case 10:
		val |= HDMI_CONTROL__HDMI_DEEP_COLOR_ENABLE_MASK;
		val |= 1 << HDMI_CONTROL__HDMI_DEEP_COLOR_DEPTH__SHIFT;
		DRM_DEBUG("%s: Enabling hdmi deep color 30 for 10 bpc.\n",
			  connector->name);
		break;
	case 12:
		val |= HDMI_CONTROL__HDMI_DEEP_COLOR_ENABLE_MASK;
		val |= 2 << HDMI_CONTROL__HDMI_DEEP_COLOR_DEPTH__SHIFT;
		DRM_DEBUG("%s: Enabling hdmi deep color 36 for 12 bpc.\n",
			  connector->name);
		break;
	}

	WREG32(mmHDMI_CONTROL + offset, val);

	WREG32(mmHDMI_VBI_PACKET_CONTROL + offset,
	       HDMI_VBI_PACKET_CONTROL__HDMI_NULL_SEND_MASK | /* send null packets when required */
	       HDMI_VBI_PACKET_CONTROL__HDMI_GC_SEND_MASK | /* send general control packets */
	       HDMI_VBI_PACKET_CONTROL__HDMI_GC_CONT_MASK); /* send general control packets every frame */

	WREG32(mmHDMI_INFOFRAME_CONTROL0 + offset,
	       HDMI_INFOFRAME_CONTROL0__HDMI_AUDIO_INFO_SEND_MASK | /* enable audio info frames (frames won't be set until audio is enabled) */
	       HDMI_INFOFRAME_CONTROL0__HDMI_AUDIO_INFO_CONT_MASK); /* required for audio info values to be updated */

	WREG32(mmAFMT_INFOFRAME_CONTROL0 + offset,
	       AFMT_INFOFRAME_CONTROL0__AFMT_AUDIO_INFO_UPDATE_MASK); /* required for audio info values to be updated */

	WREG32(mmHDMI_INFOFRAME_CONTROL1 + offset,
	       (2 << HDMI_INFOFRAME_CONTROL1__HDMI_AUDIO_INFO_LINE__SHIFT)); /* anything other than 0 */

	WREG32(mmHDMI_GC + offset, 0); /* unset HDMI_GC_AVMUTE */

	WREG32(mmHDMI_AUDIO_PACKET_CONTROL + offset,
	       (1 << HDMI_AUDIO_PACKET_CONTROL__HDMI_AUDIO_DELAY_EN__SHIFT) | /* set the default audio delay */
	       (3 << HDMI_AUDIO_PACKET_CONTROL__HDMI_AUDIO_PACKETS_PER_LINE__SHIFT)); /* should be suffient for all audio modes and small enough for all hblanks */

	WREG32(mmAFMT_AUDIO_PACKET_CONTROL + offset,
	       AFMT_AUDIO_PACKET_CONTROL__AFMT_60958_CS_UPDATE_MASK); /* allow 60958 channel status fields to be updated */

	/* fglrx clears sth in AFMT_AUDIO_PACKET_CONTROL2 here */

	if (bpc > 8)
		WREG32(mmHDMI_ACR_PACKET_CONTROL + offset,
		       HDMI_ACR_PACKET_CONTROL__HDMI_ACR_AUTO_SEND_MASK); /* allow hw to sent ACR packets when required */
	else
		WREG32(mmHDMI_ACR_PACKET_CONTROL + offset,
		       HDMI_ACR_PACKET_CONTROL__HDMI_ACR_SOURCE_MASK | /* select SW CTS value */
		       HDMI_ACR_PACKET_CONTROL__HDMI_ACR_AUTO_SEND_MASK); /* allow hw to sent ACR packets when required */

	dce_v8_0_afmt_update_ACR(encoder, mode->clock);

	WREG32(mmAFMT_60958_0 + offset,
	       (1 << AFMT_60958_0__AFMT_60958_CS_CHANNEL_NUMBER_L__SHIFT));

	WREG32(mmAFMT_60958_1 + offset,
	       (2 << AFMT_60958_1__AFMT_60958_CS_CHANNEL_NUMBER_R__SHIFT));

	WREG32(mmAFMT_60958_2 + offset,
	       (3 << AFMT_60958_2__AFMT_60958_CS_CHANNEL_NUMBER_2__SHIFT) |
	       (4 << AFMT_60958_2__AFMT_60958_CS_CHANNEL_NUMBER_3__SHIFT) |
	       (5 << AFMT_60958_2__AFMT_60958_CS_CHANNEL_NUMBER_4__SHIFT) |
	       (6 << AFMT_60958_2__AFMT_60958_CS_CHANNEL_NUMBER_5__SHIFT) |
	       (7 << AFMT_60958_2__AFMT_60958_CS_CHANNEL_NUMBER_6__SHIFT) |
	       (8 << AFMT_60958_2__AFMT_60958_CS_CHANNEL_NUMBER_7__SHIFT));

	dce_v8_0_audio_write_speaker_allocation(encoder);


	WREG32(mmAFMT_AUDIO_PACKET_CONTROL2 + offset,
	       (0xff << AFMT_AUDIO_PACKET_CONTROL2__AFMT_AUDIO_CHANNEL_ENABLE__SHIFT));

	dce_v8_0_afmt_audio_select_pin(encoder);
	dce_v8_0_audio_write_sad_regs(encoder);
	dce_v8_0_audio_write_latency_fields(encoder, mode);

	err = drm_hdmi_avi_infoframe_from_display_mode(&frame, mode);
	if (err < 0) {
		DRM_ERROR("failed to setup AVI infoframe: %zd\n", err);
		return;
	}

	err = hdmi_avi_infoframe_pack(&frame, buffer, sizeof(buffer));
	if (err < 0) {
		DRM_ERROR("failed to pack AVI infoframe: %zd\n", err);
		return;
	}

	dce_v8_0_afmt_update_avi_infoframe(encoder, buffer, sizeof(buffer));

	WREG32_OR(mmHDMI_INFOFRAME_CONTROL0 + offset,
		  HDMI_INFOFRAME_CONTROL0__HDMI_AVI_INFO_SEND_MASK | /* enable AVI info frames */
		  HDMI_INFOFRAME_CONTROL0__HDMI_AVI_INFO_SEND_MASK); /* required for audio info values to be updated */

	WREG32_P(mmHDMI_INFOFRAME_CONTROL1 + offset,
		 (2 << HDMI_INFOFRAME_CONTROL1__HDMI_AVI_INFO_LINE__SHIFT), /* anything other than 0 */
		 ~HDMI_INFOFRAME_CONTROL1__HDMI_AVI_INFO_LINE_MASK);

	WREG32_OR(mmAFMT_AUDIO_PACKET_CONTROL + offset,
		  AFMT_AUDIO_PACKET_CONTROL__AFMT_AUDIO_SAMPLE_SEND_MASK); /* send audio packets */

	/* it's unknown what these bits do excatly, but it's indeed quite useful for debugging */
	WREG32(mmAFMT_RAMP_CONTROL0 + offset, 0x00FFFFFF);
	WREG32(mmAFMT_RAMP_CONTROL1 + offset, 0x007FFFFF);
	WREG32(mmAFMT_RAMP_CONTROL2 + offset, 0x00000001);
	WREG32(mmAFMT_RAMP_CONTROL3 + offset, 0x00000001);

	/* enable audio after to setting up hw */
	dce_v8_0_audio_enable(adev, dig->afmt->pin, true);
}

static void dce_v8_0_afmt_enable(struct drm_encoder *encoder, bool enable)
{
	struct drm_device *dev = encoder->dev;
	struct amdgpu_device *adev = dev->dev_private;
	struct amdgpu_encoder *amdgpu_encoder = to_amdgpu_encoder(encoder);
	struct amdgpu_encoder_atom_dig *dig = amdgpu_encoder->enc_priv;

	if (!dig || !dig->afmt)
		return;

	/* Silent, r600_hdmi_enable will raise WARN for us */
	if (enable && dig->afmt->enabled)
		return;
	if (!enable && !dig->afmt->enabled)
		return;

	if (!enable && dig->afmt->pin) {
		dce_v8_0_audio_enable(adev, dig->afmt->pin, false);
		dig->afmt->pin = NULL;
	}

	dig->afmt->enabled = enable;

	DRM_DEBUG("%sabling AFMT interface @ 0x%04X for encoder 0x%x\n",
		  enable ? "En" : "Dis", dig->afmt->offset, amdgpu_encoder->encoder_id);
}

static void dce_v8_0_afmt_init(struct amdgpu_device *adev)
{
	int i;

	for (i = 0; i < adev->mode_info.num_dig; i++)
		adev->mode_info.afmt[i] = NULL;

	/* DCE8 has audio blocks tied to DIG encoders */
	for (i = 0; i < adev->mode_info.num_dig; i++) {
		adev->mode_info.afmt[i] = kzalloc(sizeof(struct amdgpu_afmt), GFP_KERNEL);
		if (adev->mode_info.afmt[i]) {
			adev->mode_info.afmt[i]->offset = dig_offsets[i];
			adev->mode_info.afmt[i]->id = i;
		}
	}
}

static void dce_v8_0_afmt_fini(struct amdgpu_device *adev)
{
	int i;

	for (i = 0; i < adev->mode_info.num_dig; i++) {
		kfree(adev->mode_info.afmt[i]);
		adev->mode_info.afmt[i] = NULL;
	}
}

static const u32 vga_control_regs[6] =
{
	mmD1VGA_CONTROL,
	mmD2VGA_CONTROL,
	mmD3VGA_CONTROL,
	mmD4VGA_CONTROL,
	mmD5VGA_CONTROL,
	mmD6VGA_CONTROL,
};

static void dce_v8_0_vga_enable(struct drm_crtc *crtc, bool enable)
{
	struct amdgpu_crtc *amdgpu_crtc = to_amdgpu_crtc(crtc);
	struct drm_device *dev = crtc->dev;
	struct amdgpu_device *adev = dev->dev_private;
	u32 vga_control;

	vga_control = RREG32(vga_control_regs[amdgpu_crtc->crtc_id]) & ~1;
	if (enable)
		WREG32(vga_control_regs[amdgpu_crtc->crtc_id], vga_control | 1);
	else
		WREG32(vga_control_regs[amdgpu_crtc->crtc_id], vga_control);
}

static void dce_v8_0_grph_enable(struct drm_crtc *crtc, bool enable)
{
	struct amdgpu_crtc *amdgpu_crtc = to_amdgpu_crtc(crtc);
	struct drm_device *dev = crtc->dev;
	struct amdgpu_device *adev = dev->dev_private;

	if (enable)
		WREG32(mmGRPH_ENABLE + amdgpu_crtc->crtc_offset, 1);
	else
		WREG32(mmGRPH_ENABLE + amdgpu_crtc->crtc_offset, 0);
}

static int dce_v8_0_crtc_do_set_base(struct drm_crtc *crtc,
				     struct drm_framebuffer *fb,
				     int x, int y, int atomic)
{
	struct amdgpu_crtc *amdgpu_crtc = to_amdgpu_crtc(crtc);
	struct drm_device *dev = crtc->dev;
	struct amdgpu_device *adev = dev->dev_private;
	struct amdgpu_framebuffer *amdgpu_fb;
	struct drm_framebuffer *target_fb;
	struct drm_gem_object *obj;
	struct amdgpu_bo *rbo;
	uint64_t fb_location, tiling_flags;
	uint32_t fb_format, fb_pitch_pixels;
	u32 fb_swap = (GRPH_ENDIAN_NONE << GRPH_SWAP_CNTL__GRPH_ENDIAN_SWAP__SHIFT);
	u32 pipe_config;
	u32 tmp, viewport_w, viewport_h;
	int r;
	bool bypass_lut = false;

	/* no fb bound */
	if (!atomic && !crtc->primary->fb) {
		DRM_DEBUG_KMS("No FB bound\n");
		return 0;
	}

	if (atomic) {
		amdgpu_fb = to_amdgpu_framebuffer(fb);
		target_fb = fb;
	}
	else {
		amdgpu_fb = to_amdgpu_framebuffer(crtc->primary->fb);
		target_fb = crtc->primary->fb;
	}

	/* If atomic, assume fb object is pinned & idle & fenced and
	 * just update base pointers
	 */
	obj = amdgpu_fb->obj;
	rbo = gem_to_amdgpu_bo(obj);
	r = amdgpu_bo_reserve(rbo, false);
	if (unlikely(r != 0))
		return r;

	if (atomic)
		fb_location = amdgpu_bo_gpu_offset(rbo);
	else {
		r = amdgpu_bo_pin(rbo, AMDGPU_GEM_DOMAIN_VRAM, &fb_location);
		if (unlikely(r != 0)) {
			amdgpu_bo_unreserve(rbo);
			return -EINVAL;
		}
	}

	amdgpu_bo_get_tiling_flags(rbo, &tiling_flags);
	amdgpu_bo_unreserve(rbo);

	pipe_config = AMDGPU_TILING_GET(tiling_flags, PIPE_CONFIG);

	switch (target_fb->pixel_format) {
	case DRM_FORMAT_C8:
		fb_format = ((GRPH_DEPTH_8BPP << GRPH_CONTROL__GRPH_DEPTH__SHIFT) |
			     (GRPH_FORMAT_INDEXED << GRPH_CONTROL__GRPH_FORMAT__SHIFT));
		break;
	case DRM_FORMAT_XRGB4444:
	case DRM_FORMAT_ARGB4444:
		fb_format = ((GRPH_DEPTH_16BPP << GRPH_CONTROL__GRPH_DEPTH__SHIFT) |
			     (GRPH_FORMAT_ARGB1555 << GRPH_CONTROL__GRPH_FORMAT__SHIFT));
#ifdef __BIG_ENDIAN
		fb_swap = (GRPH_ENDIAN_8IN16 << GRPH_SWAP_CNTL__GRPH_ENDIAN_SWAP__SHIFT);
#endif
		break;
	case DRM_FORMAT_XRGB1555:
	case DRM_FORMAT_ARGB1555:
		fb_format = ((GRPH_DEPTH_16BPP << GRPH_CONTROL__GRPH_DEPTH__SHIFT) |
			     (GRPH_FORMAT_ARGB1555 << GRPH_CONTROL__GRPH_FORMAT__SHIFT));
#ifdef __BIG_ENDIAN
		fb_swap = (GRPH_ENDIAN_8IN16 << GRPH_SWAP_CNTL__GRPH_ENDIAN_SWAP__SHIFT);
#endif
		break;
	case DRM_FORMAT_BGRX5551:
	case DRM_FORMAT_BGRA5551:
		fb_format = ((GRPH_DEPTH_16BPP << GRPH_CONTROL__GRPH_DEPTH__SHIFT) |
			     (GRPH_FORMAT_BGRA5551 << GRPH_CONTROL__GRPH_FORMAT__SHIFT));
#ifdef __BIG_ENDIAN
		fb_swap = (GRPH_ENDIAN_8IN16 << GRPH_SWAP_CNTL__GRPH_ENDIAN_SWAP__SHIFT);
#endif
		break;
	case DRM_FORMAT_RGB565:
		fb_format = ((GRPH_DEPTH_16BPP << GRPH_CONTROL__GRPH_DEPTH__SHIFT) |
			     (GRPH_FORMAT_ARGB565 << GRPH_CONTROL__GRPH_FORMAT__SHIFT));
#ifdef __BIG_ENDIAN
		fb_swap = (GRPH_ENDIAN_8IN16 << GRPH_SWAP_CNTL__GRPH_ENDIAN_SWAP__SHIFT);
#endif
		break;
	case DRM_FORMAT_XRGB8888:
	case DRM_FORMAT_ARGB8888:
		fb_format = ((GRPH_DEPTH_32BPP << GRPH_CONTROL__GRPH_DEPTH__SHIFT) |
			     (GRPH_FORMAT_ARGB8888 << GRPH_CONTROL__GRPH_FORMAT__SHIFT));
#ifdef __BIG_ENDIAN
		fb_swap = (GRPH_ENDIAN_8IN32 << GRPH_SWAP_CNTL__GRPH_ENDIAN_SWAP__SHIFT);
#endif
		break;
	case DRM_FORMAT_XRGB2101010:
	case DRM_FORMAT_ARGB2101010:
		fb_format = ((GRPH_DEPTH_32BPP << GRPH_CONTROL__GRPH_DEPTH__SHIFT) |
			     (GRPH_FORMAT_ARGB2101010 << GRPH_CONTROL__GRPH_FORMAT__SHIFT));
#ifdef __BIG_ENDIAN
		fb_swap = (GRPH_ENDIAN_8IN32 << GRPH_SWAP_CNTL__GRPH_ENDIAN_SWAP__SHIFT);
#endif
		/* Greater 8 bpc fb needs to bypass hw-lut to retain precision */
		bypass_lut = true;
		break;
	case DRM_FORMAT_BGRX1010102:
	case DRM_FORMAT_BGRA1010102:
		fb_format = ((GRPH_DEPTH_32BPP << GRPH_CONTROL__GRPH_DEPTH__SHIFT) |
			     (GRPH_FORMAT_BGRA1010102 << GRPH_CONTROL__GRPH_FORMAT__SHIFT));
#ifdef __BIG_ENDIAN
		fb_swap = (GRPH_ENDIAN_8IN32 << GRPH_SWAP_CNTL__GRPH_ENDIAN_SWAP__SHIFT);
#endif
		/* Greater 8 bpc fb needs to bypass hw-lut to retain precision */
		bypass_lut = true;
		break;
	default:
		DRM_ERROR("Unsupported screen format %s\n",
			  drm_get_format_name(target_fb->pixel_format));
		return -EINVAL;
	}

	if (AMDGPU_TILING_GET(tiling_flags, ARRAY_MODE) == ARRAY_2D_TILED_THIN1) {
		unsigned bankw, bankh, mtaspect, tile_split, num_banks;

		bankw = AMDGPU_TILING_GET(tiling_flags, BANK_WIDTH);
		bankh = AMDGPU_TILING_GET(tiling_flags, BANK_HEIGHT);
		mtaspect = AMDGPU_TILING_GET(tiling_flags, MACRO_TILE_ASPECT);
		tile_split = AMDGPU_TILING_GET(tiling_flags, TILE_SPLIT);
		num_banks = AMDGPU_TILING_GET(tiling_flags, NUM_BANKS);

		fb_format |= (num_banks << GRPH_CONTROL__GRPH_NUM_BANKS__SHIFT);
		fb_format |= (GRPH_ARRAY_2D_TILED_THIN1 << GRPH_CONTROL__GRPH_ARRAY_MODE__SHIFT);
		fb_format |= (tile_split << GRPH_CONTROL__GRPH_TILE_SPLIT__SHIFT);
		fb_format |= (bankw << GRPH_CONTROL__GRPH_BANK_WIDTH__SHIFT);
		fb_format |= (bankh << GRPH_CONTROL__GRPH_BANK_HEIGHT__SHIFT);
		fb_format |= (mtaspect << GRPH_CONTROL__GRPH_MACRO_TILE_ASPECT__SHIFT);
		fb_format |= (DISPLAY_MICRO_TILING << GRPH_CONTROL__GRPH_MICRO_TILE_MODE__SHIFT);
	} else if (AMDGPU_TILING_GET(tiling_flags, ARRAY_MODE) == ARRAY_1D_TILED_THIN1) {
		fb_format |= (GRPH_ARRAY_1D_TILED_THIN1 << GRPH_CONTROL__GRPH_ARRAY_MODE__SHIFT);
	}

	fb_format |= (pipe_config << GRPH_CONTROL__GRPH_PIPE_CONFIG__SHIFT);

	dce_v8_0_vga_enable(crtc, false);

	WREG32(mmGRPH_PRIMARY_SURFACE_ADDRESS_HIGH + amdgpu_crtc->crtc_offset,
	       upper_32_bits(fb_location));
	WREG32(mmGRPH_SECONDARY_SURFACE_ADDRESS_HIGH + amdgpu_crtc->crtc_offset,
	       upper_32_bits(fb_location));
	WREG32(mmGRPH_PRIMARY_SURFACE_ADDRESS + amdgpu_crtc->crtc_offset,
	       (u32)fb_location & GRPH_PRIMARY_SURFACE_ADDRESS__GRPH_PRIMARY_SURFACE_ADDRESS_MASK);
	WREG32(mmGRPH_SECONDARY_SURFACE_ADDRESS + amdgpu_crtc->crtc_offset,
	       (u32) fb_location & GRPH_SECONDARY_SURFACE_ADDRESS__GRPH_SECONDARY_SURFACE_ADDRESS_MASK);
	WREG32(mmGRPH_CONTROL + amdgpu_crtc->crtc_offset, fb_format);
	WREG32(mmGRPH_SWAP_CNTL + amdgpu_crtc->crtc_offset, fb_swap);

	/*
	 * The LUT only has 256 slots for indexing by a 8 bpc fb. Bypass the LUT
	 * for > 8 bpc scanout to avoid truncation of fb indices to 8 msb's, to
	 * retain the full precision throughout the pipeline.
	 */
	WREG32_P(mmGRPH_LUT_10BIT_BYPASS_CONTROL + amdgpu_crtc->crtc_offset,
		 (bypass_lut ? LUT_10BIT_BYPASS_EN : 0),
		 ~LUT_10BIT_BYPASS_EN);

	if (bypass_lut)
		DRM_DEBUG_KMS("Bypassing hardware LUT due to 10 bit fb scanout.\n");

	WREG32(mmGRPH_SURFACE_OFFSET_X + amdgpu_crtc->crtc_offset, 0);
	WREG32(mmGRPH_SURFACE_OFFSET_Y + amdgpu_crtc->crtc_offset, 0);
	WREG32(mmGRPH_X_START + amdgpu_crtc->crtc_offset, 0);
	WREG32(mmGRPH_Y_START + amdgpu_crtc->crtc_offset, 0);
	WREG32(mmGRPH_X_END + amdgpu_crtc->crtc_offset, target_fb->width);
	WREG32(mmGRPH_Y_END + amdgpu_crtc->crtc_offset, target_fb->height);

	fb_pitch_pixels = target_fb->pitches[0] / (target_fb->bits_per_pixel / 8);
	WREG32(mmGRPH_PITCH + amdgpu_crtc->crtc_offset, fb_pitch_pixels);

	dce_v8_0_grph_enable(crtc, true);

	WREG32(mmLB_DESKTOP_HEIGHT + amdgpu_crtc->crtc_offset,
	       target_fb->height);

	x &= ~3;
	y &= ~1;
	WREG32(mmVIEWPORT_START + amdgpu_crtc->crtc_offset,
	       (x << 16) | y);
	viewport_w = crtc->mode.hdisplay;
	viewport_h = (crtc->mode.vdisplay + 1) & ~1;
	WREG32(mmVIEWPORT_SIZE + amdgpu_crtc->crtc_offset,
	       (viewport_w << 16) | viewport_h);

	/* pageflip setup */
	/* make sure flip is at vb rather than hb */
	tmp = RREG32(mmGRPH_FLIP_CONTROL + amdgpu_crtc->crtc_offset);
	tmp &= ~GRPH_FLIP_CONTROL__GRPH_SURFACE_UPDATE_H_RETRACE_EN_MASK;
	WREG32(mmGRPH_FLIP_CONTROL + amdgpu_crtc->crtc_offset, tmp);

	/* set pageflip to happen only at start of vblank interval (front porch) */
	WREG32(mmMASTER_UPDATE_MODE + amdgpu_crtc->crtc_offset, 3);

	if (!atomic && fb && fb != crtc->primary->fb) {
		amdgpu_fb = to_amdgpu_framebuffer(fb);
		rbo = gem_to_amdgpu_bo(amdgpu_fb->obj);
		r = amdgpu_bo_reserve(rbo, false);
		if (unlikely(r != 0))
			return r;
		amdgpu_bo_unpin(rbo);
		amdgpu_bo_unreserve(rbo);
	}

	/* Bytes per pixel may have changed */
	dce_v8_0_bandwidth_update(adev);

	return 0;
}

static void dce_v8_0_set_interleave(struct drm_crtc *crtc,
				    struct drm_display_mode *mode)
{
	struct drm_device *dev = crtc->dev;
	struct amdgpu_device *adev = dev->dev_private;
	struct amdgpu_crtc *amdgpu_crtc = to_amdgpu_crtc(crtc);

	if (mode->flags & DRM_MODE_FLAG_INTERLACE)
		WREG32(mmLB_DATA_FORMAT + amdgpu_crtc->crtc_offset,
		       LB_DATA_FORMAT__INTERLEAVE_EN__SHIFT);
	else
		WREG32(mmLB_DATA_FORMAT + amdgpu_crtc->crtc_offset, 0);
}

static void dce_v8_0_crtc_load_lut(struct drm_crtc *crtc)
{
	struct amdgpu_crtc *amdgpu_crtc = to_amdgpu_crtc(crtc);
	struct drm_device *dev = crtc->dev;
	struct amdgpu_device *adev = dev->dev_private;
	int i;

	DRM_DEBUG_KMS("%d\n", amdgpu_crtc->crtc_id);

	WREG32(mmINPUT_CSC_CONTROL + amdgpu_crtc->crtc_offset,
	       ((INPUT_CSC_BYPASS << INPUT_CSC_CONTROL__INPUT_CSC_GRPH_MODE__SHIFT) |
		(INPUT_CSC_BYPASS << INPUT_CSC_CONTROL__INPUT_CSC_OVL_MODE__SHIFT)));
	WREG32(mmPRESCALE_GRPH_CONTROL + amdgpu_crtc->crtc_offset,
	       PRESCALE_GRPH_CONTROL__GRPH_PRESCALE_BYPASS_MASK);
	WREG32(mmPRESCALE_OVL_CONTROL + amdgpu_crtc->crtc_offset,
	       PRESCALE_OVL_CONTROL__OVL_PRESCALE_BYPASS_MASK);
	WREG32(mmINPUT_GAMMA_CONTROL + amdgpu_crtc->crtc_offset,
	       ((INPUT_GAMMA_USE_LUT << INPUT_GAMMA_CONTROL__GRPH_INPUT_GAMMA_MODE__SHIFT) |
		(INPUT_GAMMA_USE_LUT << INPUT_GAMMA_CONTROL__OVL_INPUT_GAMMA_MODE__SHIFT)));

	WREG32(mmDC_LUT_CONTROL + amdgpu_crtc->crtc_offset, 0);

	WREG32(mmDC_LUT_BLACK_OFFSET_BLUE + amdgpu_crtc->crtc_offset, 0);
	WREG32(mmDC_LUT_BLACK_OFFSET_GREEN + amdgpu_crtc->crtc_offset, 0);
	WREG32(mmDC_LUT_BLACK_OFFSET_RED + amdgpu_crtc->crtc_offset, 0);

	WREG32(mmDC_LUT_WHITE_OFFSET_BLUE + amdgpu_crtc->crtc_offset, 0xffff);
	WREG32(mmDC_LUT_WHITE_OFFSET_GREEN + amdgpu_crtc->crtc_offset, 0xffff);
	WREG32(mmDC_LUT_WHITE_OFFSET_RED + amdgpu_crtc->crtc_offset, 0xffff);

	WREG32(mmDC_LUT_RW_MODE + amdgpu_crtc->crtc_offset, 0);
	WREG32(mmDC_LUT_WRITE_EN_MASK + amdgpu_crtc->crtc_offset, 0x00000007);

	WREG32(mmDC_LUT_RW_INDEX + amdgpu_crtc->crtc_offset, 0);
	for (i = 0; i < 256; i++) {
		WREG32(mmDC_LUT_30_COLOR + amdgpu_crtc->crtc_offset,
		       (amdgpu_crtc->lut_r[i] << 20) |
		       (amdgpu_crtc->lut_g[i] << 10) |
		       (amdgpu_crtc->lut_b[i] << 0));
	}

	WREG32(mmDEGAMMA_CONTROL + amdgpu_crtc->crtc_offset,
	       ((DEGAMMA_BYPASS << DEGAMMA_CONTROL__GRPH_DEGAMMA_MODE__SHIFT) |
		(DEGAMMA_BYPASS << DEGAMMA_CONTROL__OVL_DEGAMMA_MODE__SHIFT) |
		(DEGAMMA_BYPASS << DEGAMMA_CONTROL__CURSOR_DEGAMMA_MODE__SHIFT)));
	WREG32(mmGAMUT_REMAP_CONTROL + amdgpu_crtc->crtc_offset,
	       ((GAMUT_REMAP_BYPASS << GAMUT_REMAP_CONTROL__GRPH_GAMUT_REMAP_MODE__SHIFT) |
		(GAMUT_REMAP_BYPASS << GAMUT_REMAP_CONTROL__OVL_GAMUT_REMAP_MODE__SHIFT)));
	WREG32(mmREGAMMA_CONTROL + amdgpu_crtc->crtc_offset,
	       ((REGAMMA_BYPASS << REGAMMA_CONTROL__GRPH_REGAMMA_MODE__SHIFT) |
		(REGAMMA_BYPASS << REGAMMA_CONTROL__OVL_REGAMMA_MODE__SHIFT)));
	WREG32(mmOUTPUT_CSC_CONTROL + amdgpu_crtc->crtc_offset,
	       ((OUTPUT_CSC_BYPASS << OUTPUT_CSC_CONTROL__OUTPUT_CSC_GRPH_MODE__SHIFT) |
		(OUTPUT_CSC_BYPASS << OUTPUT_CSC_CONTROL__OUTPUT_CSC_OVL_MODE__SHIFT)));
	/* XXX match this to the depth of the crtc fmt block, move to modeset? */
	WREG32(0x1a50 + amdgpu_crtc->crtc_offset, 0);
	/* XXX this only needs to be programmed once per crtc at startup,
	 * not sure where the best place for it is
	 */
	WREG32(mmALPHA_CONTROL + amdgpu_crtc->crtc_offset,
	       ALPHA_CONTROL__CURSOR_ALPHA_BLND_ENA_MASK);
}

static int dce_v8_0_pick_dig_encoder(struct drm_encoder *encoder)
{
	struct amdgpu_encoder *amdgpu_encoder = to_amdgpu_encoder(encoder);
	struct amdgpu_encoder_atom_dig *dig = amdgpu_encoder->enc_priv;

	switch (amdgpu_encoder->encoder_id) {
	case ENCODER_OBJECT_ID_INTERNAL_UNIPHY:
		if (dig->linkb)
			return 1;
		else
			return 0;
		break;
	case ENCODER_OBJECT_ID_INTERNAL_UNIPHY1:
		if (dig->linkb)
			return 3;
		else
			return 2;
		break;
	case ENCODER_OBJECT_ID_INTERNAL_UNIPHY2:
		if (dig->linkb)
			return 5;
		else
			return 4;
		break;
	case ENCODER_OBJECT_ID_INTERNAL_UNIPHY3:
		return 6;
		break;
	default:
		DRM_ERROR("invalid encoder_id: 0x%x\n", amdgpu_encoder->encoder_id);
		return 0;
	}
}

/**
 * dce_v8_0_pick_pll - Allocate a PPLL for use by the crtc.
 *
 * @crtc: drm crtc
 *
 * Returns the PPLL (Pixel PLL) to be used by the crtc.  For DP monitors
 * a single PPLL can be used for all DP crtcs/encoders.  For non-DP
 * monitors a dedicated PPLL must be used.  If a particular board has
 * an external DP PLL, return ATOM_PPLL_INVALID to skip PLL programming
 * as there is no need to program the PLL itself.  If we are not able to
 * allocate a PLL, return ATOM_PPLL_INVALID to skip PLL programming to
 * avoid messing up an existing monitor.
 *
 * Asic specific PLL information
 *
 * DCE 8.x
 * KB/KV
 * - PPLL1, PPLL2 are available for all UNIPHY (both DP and non-DP)
 * CI
 * - PPLL0, PPLL1, PPLL2 are available for all UNIPHY (both DP and non-DP) and DAC
 *
 */
static u32 dce_v8_0_pick_pll(struct drm_crtc *crtc)
{
	struct amdgpu_crtc *amdgpu_crtc = to_amdgpu_crtc(crtc);
	struct drm_device *dev = crtc->dev;
	struct amdgpu_device *adev = dev->dev_private;
	u32 pll_in_use;
	int pll;

	if (ENCODER_MODE_IS_DP(amdgpu_atombios_encoder_get_encoder_mode(amdgpu_crtc->encoder))) {
		if (adev->clock.dp_extclk)
			/* skip PPLL programming if using ext clock */
			return ATOM_PPLL_INVALID;
		else {
			/* use the same PPLL for all DP monitors */
			pll = amdgpu_pll_get_shared_dp_ppll(crtc);
			if (pll != ATOM_PPLL_INVALID)
				return pll;
		}
	} else {
		/* use the same PPLL for all monitors with the same clock */
		pll = amdgpu_pll_get_shared_nondp_ppll(crtc);
		if (pll != ATOM_PPLL_INVALID)
			return pll;
	}
	/* otherwise, pick one of the plls */
	if ((adev->asic_type == CHIP_KABINI) ||
	    (adev->asic_type == CHIP_MULLINS)) {
		/* KB/ML has PPLL1 and PPLL2 */
		pll_in_use = amdgpu_pll_get_use_mask(crtc);
		if (!(pll_in_use & (1 << ATOM_PPLL2)))
			return ATOM_PPLL2;
		if (!(pll_in_use & (1 << ATOM_PPLL1)))
			return ATOM_PPLL1;
		DRM_ERROR("unable to allocate a PPLL\n");
		return ATOM_PPLL_INVALID;
	} else {
		/* CI/KV has PPLL0, PPLL1, and PPLL2 */
		pll_in_use = amdgpu_pll_get_use_mask(crtc);
		if (!(pll_in_use & (1 << ATOM_PPLL2)))
			return ATOM_PPLL2;
		if (!(pll_in_use & (1 << ATOM_PPLL1)))
			return ATOM_PPLL1;
		if (!(pll_in_use & (1 << ATOM_PPLL0)))
			return ATOM_PPLL0;
		DRM_ERROR("unable to allocate a PPLL\n");
		return ATOM_PPLL_INVALID;
	}
	return ATOM_PPLL_INVALID;
}

static void dce_v8_0_lock_cursor(struct drm_crtc *crtc, bool lock)
{
	struct amdgpu_device *adev = crtc->dev->dev_private;
	struct amdgpu_crtc *amdgpu_crtc = to_amdgpu_crtc(crtc);
	uint32_t cur_lock;

	cur_lock = RREG32(mmCUR_UPDATE + amdgpu_crtc->crtc_offset);
	if (lock)
		cur_lock |= CUR_UPDATE__CURSOR_UPDATE_LOCK_MASK;
	else
		cur_lock &= ~CUR_UPDATE__CURSOR_UPDATE_LOCK_MASK;
	WREG32(mmCUR_UPDATE + amdgpu_crtc->crtc_offset, cur_lock);
}

static void dce_v8_0_hide_cursor(struct drm_crtc *crtc)
{
	struct amdgpu_crtc *amdgpu_crtc = to_amdgpu_crtc(crtc);
	struct amdgpu_device *adev = crtc->dev->dev_private;

	WREG32_IDX(mmCUR_CONTROL + amdgpu_crtc->crtc_offset,
		   (CURSOR_24_8_PRE_MULT << CUR_CONTROL__CURSOR_MODE__SHIFT) |
		   (CURSOR_URGENT_1_2 << CUR_CONTROL__CURSOR_URGENT_CONTROL__SHIFT));
}

static void dce_v8_0_show_cursor(struct drm_crtc *crtc)
{
	struct amdgpu_crtc *amdgpu_crtc = to_amdgpu_crtc(crtc);
	struct amdgpu_device *adev = crtc->dev->dev_private;

	WREG32(mmCUR_SURFACE_ADDRESS_HIGH + amdgpu_crtc->crtc_offset,
	       upper_32_bits(amdgpu_crtc->cursor_addr));
	WREG32(mmCUR_SURFACE_ADDRESS + amdgpu_crtc->crtc_offset,
	       lower_32_bits(amdgpu_crtc->cursor_addr));

	WREG32_IDX(mmCUR_CONTROL + amdgpu_crtc->crtc_offset,
		   CUR_CONTROL__CURSOR_EN_MASK |
		   (CURSOR_24_8_PRE_MULT << CUR_CONTROL__CURSOR_MODE__SHIFT) |
		   (CURSOR_URGENT_1_2 << CUR_CONTROL__CURSOR_URGENT_CONTROL__SHIFT));
}

static int dce_v8_0_cursor_move_locked(struct drm_crtc *crtc,
				       int x, int y)
{
	struct amdgpu_crtc *amdgpu_crtc = to_amdgpu_crtc(crtc);
	struct amdgpu_device *adev = crtc->dev->dev_private;
	int xorigin = 0, yorigin = 0;

	/* avivo cursor are offset into the total surface */
	x += crtc->x;
	y += crtc->y;
	DRM_DEBUG("x %d y %d c->x %d c->y %d\n", x, y, crtc->x, crtc->y);

	if (x < 0) {
		xorigin = min(-x, amdgpu_crtc->max_cursor_width - 1);
		x = 0;
	}
	if (y < 0) {
		yorigin = min(-y, amdgpu_crtc->max_cursor_height - 1);
		y = 0;
	}

	WREG32(mmCUR_POSITION + amdgpu_crtc->crtc_offset, (x << 16) | y);
	WREG32(mmCUR_HOT_SPOT + amdgpu_crtc->crtc_offset, (xorigin << 16) | yorigin);
	WREG32(mmCUR_SIZE + amdgpu_crtc->crtc_offset,
	       ((amdgpu_crtc->cursor_width - 1) << 16) | (amdgpu_crtc->cursor_height - 1));

	amdgpu_crtc->cursor_x = x;
	amdgpu_crtc->cursor_y = y;

	return 0;
}

static int dce_v8_0_crtc_cursor_move(struct drm_crtc *crtc,
				     int x, int y)
{
	int ret;

	dce_v8_0_lock_cursor(crtc, true);
	ret = dce_v8_0_cursor_move_locked(crtc, x, y);
	dce_v8_0_lock_cursor(crtc, false);

	return ret;
}

static int dce_v8_0_crtc_cursor_set2(struct drm_crtc *crtc,
				     struct drm_file *file_priv,
				     uint32_t handle,
				     uint32_t width,
				     uint32_t height,
				     int32_t hot_x,
				     int32_t hot_y)
{
	struct amdgpu_crtc *amdgpu_crtc = to_amdgpu_crtc(crtc);
	struct drm_gem_object *obj;
	struct amdgpu_bo *aobj;
	int ret;

	if (!handle) {
		/* turn off cursor */
		dce_v8_0_hide_cursor(crtc);
		obj = NULL;
		goto unpin;
	}

	if ((width > amdgpu_crtc->max_cursor_width) ||
	    (height > amdgpu_crtc->max_cursor_height)) {
		DRM_ERROR("bad cursor width or height %d x %d\n", width, height);
		return -EINVAL;
	}

	obj = drm_gem_object_lookup(crtc->dev, file_priv, handle);
	if (!obj) {
		DRM_ERROR("Cannot find cursor object %x for crtc %d\n", handle, amdgpu_crtc->crtc_id);
		return -ENOENT;
	}

	aobj = gem_to_amdgpu_bo(obj);
	ret = amdgpu_bo_reserve(aobj, false);
	if (ret != 0) {
		drm_gem_object_unreference_unlocked(obj);
		return ret;
	}

	ret = amdgpu_bo_pin(aobj, AMDGPU_GEM_DOMAIN_VRAM, &amdgpu_crtc->cursor_addr);
	amdgpu_bo_unreserve(aobj);
	if (ret) {
		DRM_ERROR("Failed to pin new cursor BO (%d)\n", ret);
		drm_gem_object_unreference_unlocked(obj);
		return ret;
	}

	amdgpu_crtc->cursor_width = width;
	amdgpu_crtc->cursor_height = height;

	dce_v8_0_lock_cursor(crtc, true);

	if (hot_x != amdgpu_crtc->cursor_hot_x ||
	    hot_y != amdgpu_crtc->cursor_hot_y) {
		int x, y;

		x = amdgpu_crtc->cursor_x + amdgpu_crtc->cursor_hot_x - hot_x;
		y = amdgpu_crtc->cursor_y + amdgpu_crtc->cursor_hot_y - hot_y;

		dce_v8_0_cursor_move_locked(crtc, x, y);

		amdgpu_crtc->cursor_hot_x = hot_x;
		amdgpu_crtc->cursor_hot_y = hot_y;
	}

	dce_v8_0_show_cursor(crtc);
	dce_v8_0_lock_cursor(crtc, false);

unpin:
	if (amdgpu_crtc->cursor_bo) {
		struct amdgpu_bo *aobj = gem_to_amdgpu_bo(amdgpu_crtc->cursor_bo);
		ret = amdgpu_bo_reserve(aobj, false);
		if (likely(ret == 0)) {
			amdgpu_bo_unpin(aobj);
			amdgpu_bo_unreserve(aobj);
		}
		drm_gem_object_unreference_unlocked(amdgpu_crtc->cursor_bo);
	}

	amdgpu_crtc->cursor_bo = obj;
	return 0;
}

static void dce_v8_0_cursor_reset(struct drm_crtc *crtc)
{
	struct amdgpu_crtc *amdgpu_crtc = to_amdgpu_crtc(crtc);

	if (amdgpu_crtc->cursor_bo) {
		dce_v8_0_lock_cursor(crtc, true);

		dce_v8_0_cursor_move_locked(crtc, amdgpu_crtc->cursor_x,
					    amdgpu_crtc->cursor_y);

		dce_v8_0_show_cursor(crtc);

		dce_v8_0_lock_cursor(crtc, false);
	}
}

static void dce_v8_0_crtc_gamma_set(struct drm_crtc *crtc, u16 *red, u16 *green,
				    u16 *blue, uint32_t start, uint32_t size)
{
	struct amdgpu_crtc *amdgpu_crtc = to_amdgpu_crtc(crtc);
	int end = (start + size > 256) ? 256 : start + size, i;

	/* userspace palettes are always correct as is */
	for (i = start; i < end; i++) {
		amdgpu_crtc->lut_r[i] = red[i] >> 6;
		amdgpu_crtc->lut_g[i] = green[i] >> 6;
		amdgpu_crtc->lut_b[i] = blue[i] >> 6;
	}
	dce_v8_0_crtc_load_lut(crtc);
}

static void dce_v8_0_crtc_destroy(struct drm_crtc *crtc)
{
	struct amdgpu_crtc *amdgpu_crtc = to_amdgpu_crtc(crtc);

	drm_crtc_cleanup(crtc);
	destroy_workqueue(amdgpu_crtc->pflip_queue);
	kfree(amdgpu_crtc);
}

static const struct drm_crtc_funcs dce_v8_0_crtc_funcs = {
	.cursor_set2 = dce_v8_0_crtc_cursor_set2,
	.cursor_move = dce_v8_0_crtc_cursor_move,
	.gamma_set = dce_v8_0_crtc_gamma_set,
	.set_config = amdgpu_crtc_set_config,
	.destroy = dce_v8_0_crtc_destroy,
	.page_flip = amdgpu_crtc_page_flip,
};

static void dce_v8_0_crtc_dpms(struct drm_crtc *crtc, int mode)
{
	struct drm_device *dev = crtc->dev;
	struct amdgpu_device *adev = dev->dev_private;
	struct amdgpu_crtc *amdgpu_crtc = to_amdgpu_crtc(crtc);
	unsigned type;

	switch (mode) {
	case DRM_MODE_DPMS_ON:
		amdgpu_crtc->enabled = true;
		amdgpu_atombios_crtc_enable(crtc, ATOM_ENABLE);
		dce_v8_0_vga_enable(crtc, true);
		amdgpu_atombios_crtc_blank(crtc, ATOM_DISABLE);
		dce_v8_0_vga_enable(crtc, false);
		/* Make sure VBLANK and PFLIP interrupts are still enabled */
		type = amdgpu_crtc_idx_to_irq_type(adev, amdgpu_crtc->crtc_id);
		amdgpu_irq_update(adev, &adev->crtc_irq, type);
		amdgpu_irq_update(adev, &adev->pageflip_irq, type);
		drm_vblank_post_modeset(dev, amdgpu_crtc->crtc_id);
		dce_v8_0_crtc_load_lut(crtc);
		break;
	case DRM_MODE_DPMS_STANDBY:
	case DRM_MODE_DPMS_SUSPEND:
	case DRM_MODE_DPMS_OFF:
		drm_vblank_pre_modeset(dev, amdgpu_crtc->crtc_id);
		if (amdgpu_crtc->enabled) {
			dce_v8_0_vga_enable(crtc, true);
			amdgpu_atombios_crtc_blank(crtc, ATOM_ENABLE);
			dce_v8_0_vga_enable(crtc, false);
		}
		amdgpu_atombios_crtc_enable(crtc, ATOM_DISABLE);
		amdgpu_crtc->enabled = false;
		break;
	}
	/* adjust pm to dpms */
	amdgpu_pm_compute_clocks(adev);
}

static void dce_v8_0_crtc_prepare(struct drm_crtc *crtc)
{
	/* disable crtc pair power gating before programming */
	amdgpu_atombios_crtc_powergate(crtc, ATOM_DISABLE);
	amdgpu_atombios_crtc_lock(crtc, ATOM_ENABLE);
	dce_v8_0_crtc_dpms(crtc, DRM_MODE_DPMS_OFF);
}

static void dce_v8_0_crtc_commit(struct drm_crtc *crtc)
{
	dce_v8_0_crtc_dpms(crtc, DRM_MODE_DPMS_ON);
	amdgpu_atombios_crtc_lock(crtc, ATOM_DISABLE);
}

static void dce_v8_0_crtc_disable(struct drm_crtc *crtc)
{
	struct amdgpu_crtc *amdgpu_crtc = to_amdgpu_crtc(crtc);
	struct drm_device *dev = crtc->dev;
	struct amdgpu_device *adev = dev->dev_private;
	struct amdgpu_atom_ss ss;
	int i;

	dce_v8_0_crtc_dpms(crtc, DRM_MODE_DPMS_OFF);
	if (crtc->primary->fb) {
		int r;
		struct amdgpu_framebuffer *amdgpu_fb;
		struct amdgpu_bo *rbo;

		amdgpu_fb = to_amdgpu_framebuffer(crtc->primary->fb);
		rbo = gem_to_amdgpu_bo(amdgpu_fb->obj);
		r = amdgpu_bo_reserve(rbo, false);
		if (unlikely(r))
			DRM_ERROR("failed to reserve rbo before unpin\n");
		else {
			amdgpu_bo_unpin(rbo);
			amdgpu_bo_unreserve(rbo);
		}
	}
	/* disable the GRPH */
	dce_v8_0_grph_enable(crtc, false);

	amdgpu_atombios_crtc_powergate(crtc, ATOM_ENABLE);

	for (i = 0; i < adev->mode_info.num_crtc; i++) {
		if (adev->mode_info.crtcs[i] &&
		    adev->mode_info.crtcs[i]->enabled &&
		    i != amdgpu_crtc->crtc_id &&
		    amdgpu_crtc->pll_id == adev->mode_info.crtcs[i]->pll_id) {
			/* one other crtc is using this pll don't turn
			 * off the pll
			 */
			goto done;
		}
	}

	switch (amdgpu_crtc->pll_id) {
	case ATOM_PPLL1:
	case ATOM_PPLL2:
		/* disable the ppll */
		amdgpu_atombios_crtc_program_pll(crtc, amdgpu_crtc->crtc_id, amdgpu_crtc->pll_id,
					  0, 0, ATOM_DISABLE, 0, 0, 0, 0, 0, false, &ss);
		break;
	case ATOM_PPLL0:
		/* disable the ppll */
		if ((adev->asic_type == CHIP_KAVERI) ||
		    (adev->asic_type == CHIP_BONAIRE) ||
		    (adev->asic_type == CHIP_HAWAII))
			amdgpu_atombios_crtc_program_pll(crtc, amdgpu_crtc->crtc_id, amdgpu_crtc->pll_id,
						  0, 0, ATOM_DISABLE, 0, 0, 0, 0, 0, false, &ss);
		break;
	default:
		break;
	}
done:
	amdgpu_crtc->pll_id = ATOM_PPLL_INVALID;
	amdgpu_crtc->adjusted_clock = 0;
	amdgpu_crtc->encoder = NULL;
	amdgpu_crtc->connector = NULL;
}

static int dce_v8_0_crtc_mode_set(struct drm_crtc *crtc,
				  struct drm_display_mode *mode,
				  struct drm_display_mode *adjusted_mode,
				  int x, int y, struct drm_framebuffer *old_fb)
{
	struct amdgpu_crtc *amdgpu_crtc = to_amdgpu_crtc(crtc);

	if (!amdgpu_crtc->adjusted_clock)
		return -EINVAL;

	amdgpu_atombios_crtc_set_pll(crtc, adjusted_mode);
	amdgpu_atombios_crtc_set_dtd_timing(crtc, adjusted_mode);
	dce_v8_0_crtc_do_set_base(crtc, old_fb, x, y, 0);
	amdgpu_atombios_crtc_overscan_setup(crtc, mode, adjusted_mode);
	amdgpu_atombios_crtc_scaler_setup(crtc);
	dce_v8_0_cursor_reset(crtc);
	/* update the hw version fpr dpm */
	amdgpu_crtc->hw_mode = *adjusted_mode;

	return 0;
}

static bool dce_v8_0_crtc_mode_fixup(struct drm_crtc *crtc,
				     const struct drm_display_mode *mode,
				     struct drm_display_mode *adjusted_mode)
{
	struct amdgpu_crtc *amdgpu_crtc = to_amdgpu_crtc(crtc);
	struct drm_device *dev = crtc->dev;
	struct drm_encoder *encoder;

	/* assign the encoder to the amdgpu crtc to avoid repeated lookups later */
	list_for_each_entry(encoder, &dev->mode_config.encoder_list, head) {
		if (encoder->crtc == crtc) {
			amdgpu_crtc->encoder = encoder;
			amdgpu_crtc->connector = amdgpu_get_connector_for_encoder(encoder);
			break;
		}
	}
	if ((amdgpu_crtc->encoder == NULL) || (amdgpu_crtc->connector == NULL)) {
		amdgpu_crtc->encoder = NULL;
		amdgpu_crtc->connector = NULL;
		return false;
	}
	if (!amdgpu_crtc_scaling_mode_fixup(crtc, mode, adjusted_mode))
		return false;
	if (amdgpu_atombios_crtc_prepare_pll(crtc, adjusted_mode))
		return false;
	/* pick pll */
	amdgpu_crtc->pll_id = dce_v8_0_pick_pll(crtc);
	/* if we can't get a PPLL for a non-DP encoder, fail */
	if ((amdgpu_crtc->pll_id == ATOM_PPLL_INVALID) &&
	    !ENCODER_MODE_IS_DP(amdgpu_atombios_encoder_get_encoder_mode(amdgpu_crtc->encoder)))
		return false;

	return true;
}

static int dce_v8_0_crtc_set_base(struct drm_crtc *crtc, int x, int y,
				  struct drm_framebuffer *old_fb)
{
	return dce_v8_0_crtc_do_set_base(crtc, old_fb, x, y, 0);
}

static int dce_v8_0_crtc_set_base_atomic(struct drm_crtc *crtc,
					 struct drm_framebuffer *fb,
					 int x, int y, enum mode_set_atomic state)
{
       return dce_v8_0_crtc_do_set_base(crtc, fb, x, y, 1);
}

static const struct drm_crtc_helper_funcs dce_v8_0_crtc_helper_funcs = {
	.dpms = dce_v8_0_crtc_dpms,
	.mode_fixup = dce_v8_0_crtc_mode_fixup,
	.mode_set = dce_v8_0_crtc_mode_set,
	.mode_set_base = dce_v8_0_crtc_set_base,
	.mode_set_base_atomic = dce_v8_0_crtc_set_base_atomic,
	.prepare = dce_v8_0_crtc_prepare,
	.commit = dce_v8_0_crtc_commit,
	.load_lut = dce_v8_0_crtc_load_lut,
	.disable = dce_v8_0_crtc_disable,
};

static int dce_v8_0_crtc_init(struct amdgpu_device *adev, int index)
{
	struct amdgpu_crtc *amdgpu_crtc;
	int i;

	amdgpu_crtc = kzalloc(sizeof(struct amdgpu_crtc) +
			      (AMDGPUFB_CONN_LIMIT * sizeof(struct drm_connector *)), GFP_KERNEL);
	if (amdgpu_crtc == NULL)
		return -ENOMEM;

	drm_crtc_init(adev->ddev, &amdgpu_crtc->base, &dce_v8_0_crtc_funcs);

	drm_mode_crtc_set_gamma_size(&amdgpu_crtc->base, 256);
	amdgpu_crtc->crtc_id = index;
	amdgpu_crtc->pflip_queue = create_singlethread_workqueue("amdgpu-pageflip-queue");
	adev->mode_info.crtcs[index] = amdgpu_crtc;

	amdgpu_crtc->max_cursor_width = CIK_CURSOR_WIDTH;
	amdgpu_crtc->max_cursor_height = CIK_CURSOR_HEIGHT;
	adev->ddev->mode_config.cursor_width = amdgpu_crtc->max_cursor_width;
	adev->ddev->mode_config.cursor_height = amdgpu_crtc->max_cursor_height;

	for (i = 0; i < 256; i++) {
		amdgpu_crtc->lut_r[i] = i << 2;
		amdgpu_crtc->lut_g[i] = i << 2;
		amdgpu_crtc->lut_b[i] = i << 2;
	}

	amdgpu_crtc->crtc_offset = crtc_offsets[amdgpu_crtc->crtc_id];

	amdgpu_crtc->pll_id = ATOM_PPLL_INVALID;
	amdgpu_crtc->adjusted_clock = 0;
	amdgpu_crtc->encoder = NULL;
	amdgpu_crtc->connector = NULL;
	drm_crtc_helper_add(&amdgpu_crtc->base, &dce_v8_0_crtc_helper_funcs);

	return 0;
}

static int dce_v8_0_early_init(void *handle)
{
	struct amdgpu_device *adev = (struct amdgpu_device *)handle;

	adev->audio_endpt_rreg = &dce_v8_0_audio_endpt_rreg;
	adev->audio_endpt_wreg = &dce_v8_0_audio_endpt_wreg;

	dce_v8_0_set_display_funcs(adev);
	dce_v8_0_set_irq_funcs(adev);

	switch (adev->asic_type) {
	case CHIP_BONAIRE:
	case CHIP_HAWAII:
		adev->mode_info.num_crtc = 6;
		adev->mode_info.num_hpd = 6;
		adev->mode_info.num_dig = 6;
		break;
	case CHIP_KAVERI:
		adev->mode_info.num_crtc = 4;
		adev->mode_info.num_hpd = 6;
		adev->mode_info.num_dig = 7;
		break;
	case CHIP_KABINI:
	case CHIP_MULLINS:
		adev->mode_info.num_crtc = 2;
		adev->mode_info.num_hpd = 6;
		adev->mode_info.num_dig = 6; /* ? */
		break;
	default:
		/* FIXME: not supported yet */
		return -EINVAL;
	}

	return 0;
}

static int dce_v8_0_sw_init(void *handle)
{
	int r, i;
	struct amdgpu_device *adev = (struct amdgpu_device *)handle;

	for (i = 0; i < adev->mode_info.num_crtc; i++) {
		r = amdgpu_irq_add_id(adev, i + 1, &adev->crtc_irq);
		if (r)
			return r;
	}

	for (i = 8; i < 20; i += 2) {
		r = amdgpu_irq_add_id(adev, i, &adev->pageflip_irq);
		if (r)
			return r;
	}

	/* HPD hotplug */
	r = amdgpu_irq_add_id(adev, 42, &adev->hpd_irq);
	if (r)
		return r;

	adev->mode_info.mode_config_initialized = true;

	adev->ddev->mode_config.funcs = &amdgpu_mode_funcs;

	adev->ddev->mode_config.max_width = 16384;
	adev->ddev->mode_config.max_height = 16384;

	adev->ddev->mode_config.preferred_depth = 24;
	adev->ddev->mode_config.prefer_shadow = 1;

	adev->ddev->mode_config.fb_base = adev->mc.aper_base;

	r = amdgpu_modeset_create_props(adev);
	if (r)
		return r;

	adev->ddev->mode_config.max_width = 16384;
	adev->ddev->mode_config.max_height = 16384;

	/* allocate crtcs */
	for (i = 0; i < adev->mode_info.num_crtc; i++) {
		r = dce_v8_0_crtc_init(adev, i);
		if (r)
			return r;
	}

	if (amdgpu_atombios_get_connector_info_from_object_table(adev))
		amdgpu_print_display_setup(adev->ddev);
	else
		return -EINVAL;

	/* setup afmt */
	dce_v8_0_afmt_init(adev);

	r = dce_v8_0_audio_init(adev);
	if (r)
		return r;

	drm_kms_helper_poll_init(adev->ddev);

	return r;
}

static int dce_v8_0_sw_fini(void *handle)
{
	struct amdgpu_device *adev = (struct amdgpu_device *)handle;

	kfree(adev->mode_info.bios_hardcoded_edid);

	drm_kms_helper_poll_fini(adev->ddev);

	dce_v8_0_audio_fini(adev);

	dce_v8_0_afmt_fini(adev);

	drm_mode_config_cleanup(adev->ddev);
	adev->mode_info.mode_config_initialized = false;

	return 0;
}

static int dce_v8_0_hw_init(void *handle)
{
	int i;
	struct amdgpu_device *adev = (struct amdgpu_device *)handle;

	/* init dig PHYs, disp eng pll */
	amdgpu_atombios_encoder_init_dig(adev);
	amdgpu_atombios_crtc_set_disp_eng_pll(adev, adev->clock.default_dispclk);

	/* initialize hpd */
	dce_v8_0_hpd_init(adev);

	for (i = 0; i < adev->mode_info.audio.num_pins; i++) {
		dce_v8_0_audio_enable(adev, &adev->mode_info.audio.pin[i], false);
	}

	dce_v8_0_pageflip_interrupt_init(adev);

	return 0;
}

static int dce_v8_0_hw_fini(void *handle)
{
	int i;
	struct amdgpu_device *adev = (struct amdgpu_device *)handle;

	dce_v8_0_hpd_fini(adev);

	for (i = 0; i < adev->mode_info.audio.num_pins; i++) {
		dce_v8_0_audio_enable(adev, &adev->mode_info.audio.pin[i], false);
	}

	dce_v8_0_pageflip_interrupt_fini(adev);

	return 0;
}

static int dce_v8_0_suspend(void *handle)
{
	struct amdgpu_device *adev = (struct amdgpu_device *)handle;

	amdgpu_atombios_scratch_regs_save(adev);

<<<<<<< HEAD
	dce_v8_0_hpd_fini(adev);

	dce_v8_0_pageflip_interrupt_fini(adev);

	return 0;
=======
	return dce_v8_0_hw_fini(handle);
>>>>>>> 816d2206
}

static int dce_v8_0_resume(void *handle)
{
	struct amdgpu_device *adev = (struct amdgpu_device *)handle;
	int ret;

	ret = dce_v8_0_hw_init(handle);

	amdgpu_atombios_scratch_regs_restore(adev);

	/* turn on the BL */
	if (adev->mode_info.bl_encoder) {
		u8 bl_level = amdgpu_display_backlight_get_level(adev,
								  adev->mode_info.bl_encoder);
		amdgpu_display_backlight_set_level(adev, adev->mode_info.bl_encoder,
						    bl_level);
	}

<<<<<<< HEAD
	/* initialize hpd */
	dce_v8_0_hpd_init(adev);

	dce_v8_0_pageflip_interrupt_init(adev);

	return 0;
=======
	return ret;
>>>>>>> 816d2206
}

static bool dce_v8_0_is_idle(void *handle)
{
	return true;
}

static int dce_v8_0_wait_for_idle(void *handle)
{
	return 0;
}

static void dce_v8_0_print_status(void *handle)
{
	struct amdgpu_device *adev = (struct amdgpu_device *)handle;

	dev_info(adev->dev, "DCE 8.x registers\n");
	/* XXX todo */
}

static int dce_v8_0_soft_reset(void *handle)
{
	u32 srbm_soft_reset = 0, tmp;
	struct amdgpu_device *adev = (struct amdgpu_device *)handle;

	if (dce_v8_0_is_display_hung(adev))
		srbm_soft_reset |= SRBM_SOFT_RESET__SOFT_RESET_DC_MASK;

	if (srbm_soft_reset) {
		dce_v8_0_print_status((void *)adev);

		tmp = RREG32(mmSRBM_SOFT_RESET);
		tmp |= srbm_soft_reset;
		dev_info(adev->dev, "SRBM_SOFT_RESET=0x%08X\n", tmp);
		WREG32(mmSRBM_SOFT_RESET, tmp);
		tmp = RREG32(mmSRBM_SOFT_RESET);

		udelay(50);

		tmp &= ~srbm_soft_reset;
		WREG32(mmSRBM_SOFT_RESET, tmp);
		tmp = RREG32(mmSRBM_SOFT_RESET);

		/* Wait a little for things to settle down */
		udelay(50);
		dce_v8_0_print_status((void *)adev);
	}
	return 0;
}

static void dce_v8_0_set_crtc_vblank_interrupt_state(struct amdgpu_device *adev,
						     int crtc,
						     enum amdgpu_interrupt_state state)
{
	u32 reg_block, lb_interrupt_mask;

	if (crtc >= adev->mode_info.num_crtc) {
		DRM_DEBUG("invalid crtc %d\n", crtc);
		return;
	}

	switch (crtc) {
	case 0:
		reg_block = CRTC0_REGISTER_OFFSET;
		break;
	case 1:
		reg_block = CRTC1_REGISTER_OFFSET;
		break;
	case 2:
		reg_block = CRTC2_REGISTER_OFFSET;
		break;
	case 3:
		reg_block = CRTC3_REGISTER_OFFSET;
		break;
	case 4:
		reg_block = CRTC4_REGISTER_OFFSET;
		break;
	case 5:
		reg_block = CRTC5_REGISTER_OFFSET;
		break;
	default:
		DRM_DEBUG("invalid crtc %d\n", crtc);
		return;
	}

	switch (state) {
	case AMDGPU_IRQ_STATE_DISABLE:
		lb_interrupt_mask = RREG32(mmLB_INTERRUPT_MASK + reg_block);
		lb_interrupt_mask &= ~LB_INTERRUPT_MASK__VBLANK_INTERRUPT_MASK_MASK;
		WREG32(mmLB_INTERRUPT_MASK + reg_block, lb_interrupt_mask);
		break;
	case AMDGPU_IRQ_STATE_ENABLE:
		lb_interrupt_mask = RREG32(mmLB_INTERRUPT_MASK + reg_block);
		lb_interrupt_mask |= LB_INTERRUPT_MASK__VBLANK_INTERRUPT_MASK_MASK;
		WREG32(mmLB_INTERRUPT_MASK + reg_block, lb_interrupt_mask);
		break;
	default:
		break;
	}
}

static void dce_v8_0_set_crtc_vline_interrupt_state(struct amdgpu_device *adev,
						    int crtc,
						    enum amdgpu_interrupt_state state)
{
	u32 reg_block, lb_interrupt_mask;

	if (crtc >= adev->mode_info.num_crtc) {
		DRM_DEBUG("invalid crtc %d\n", crtc);
		return;
	}

	switch (crtc) {
	case 0:
		reg_block = CRTC0_REGISTER_OFFSET;
		break;
	case 1:
		reg_block = CRTC1_REGISTER_OFFSET;
		break;
	case 2:
		reg_block = CRTC2_REGISTER_OFFSET;
		break;
	case 3:
		reg_block = CRTC3_REGISTER_OFFSET;
		break;
	case 4:
		reg_block = CRTC4_REGISTER_OFFSET;
		break;
	case 5:
		reg_block = CRTC5_REGISTER_OFFSET;
		break;
	default:
		DRM_DEBUG("invalid crtc %d\n", crtc);
		return;
	}

	switch (state) {
	case AMDGPU_IRQ_STATE_DISABLE:
		lb_interrupt_mask = RREG32(mmLB_INTERRUPT_MASK + reg_block);
		lb_interrupt_mask &= ~LB_INTERRUPT_MASK__VLINE_INTERRUPT_MASK_MASK;
		WREG32(mmLB_INTERRUPT_MASK + reg_block, lb_interrupt_mask);
		break;
	case AMDGPU_IRQ_STATE_ENABLE:
		lb_interrupt_mask = RREG32(mmLB_INTERRUPT_MASK + reg_block);
		lb_interrupt_mask |= LB_INTERRUPT_MASK__VLINE_INTERRUPT_MASK_MASK;
		WREG32(mmLB_INTERRUPT_MASK + reg_block, lb_interrupt_mask);
		break;
	default:
		break;
	}
}

static int dce_v8_0_set_hpd_interrupt_state(struct amdgpu_device *adev,
					    struct amdgpu_irq_src *src,
					    unsigned type,
					    enum amdgpu_interrupt_state state)
{
	u32 dc_hpd_int_cntl_reg, dc_hpd_int_cntl;

	switch (type) {
	case AMDGPU_HPD_1:
		dc_hpd_int_cntl_reg = mmDC_HPD1_INT_CONTROL;
		break;
	case AMDGPU_HPD_2:
		dc_hpd_int_cntl_reg = mmDC_HPD2_INT_CONTROL;
		break;
	case AMDGPU_HPD_3:
		dc_hpd_int_cntl_reg = mmDC_HPD3_INT_CONTROL;
		break;
	case AMDGPU_HPD_4:
		dc_hpd_int_cntl_reg = mmDC_HPD4_INT_CONTROL;
		break;
	case AMDGPU_HPD_5:
		dc_hpd_int_cntl_reg = mmDC_HPD5_INT_CONTROL;
		break;
	case AMDGPU_HPD_6:
		dc_hpd_int_cntl_reg = mmDC_HPD6_INT_CONTROL;
		break;
	default:
		DRM_DEBUG("invalid hdp %d\n", type);
		return 0;
	}

	switch (state) {
	case AMDGPU_IRQ_STATE_DISABLE:
		dc_hpd_int_cntl = RREG32(dc_hpd_int_cntl_reg);
		dc_hpd_int_cntl &= ~DC_HPD1_INT_CONTROL__DC_HPD1_INT_EN_MASK;
		WREG32(dc_hpd_int_cntl_reg, dc_hpd_int_cntl);
		break;
	case AMDGPU_IRQ_STATE_ENABLE:
		dc_hpd_int_cntl = RREG32(dc_hpd_int_cntl_reg);
		dc_hpd_int_cntl |= DC_HPD1_INT_CONTROL__DC_HPD1_INT_EN_MASK;
		WREG32(dc_hpd_int_cntl_reg, dc_hpd_int_cntl);
		break;
	default:
		break;
	}

	return 0;
}

static int dce_v8_0_set_crtc_interrupt_state(struct amdgpu_device *adev,
					     struct amdgpu_irq_src *src,
					     unsigned type,
					     enum amdgpu_interrupt_state state)
{
	switch (type) {
	case AMDGPU_CRTC_IRQ_VBLANK1:
		dce_v8_0_set_crtc_vblank_interrupt_state(adev, 0, state);
		break;
	case AMDGPU_CRTC_IRQ_VBLANK2:
		dce_v8_0_set_crtc_vblank_interrupt_state(adev, 1, state);
		break;
	case AMDGPU_CRTC_IRQ_VBLANK3:
		dce_v8_0_set_crtc_vblank_interrupt_state(adev, 2, state);
		break;
	case AMDGPU_CRTC_IRQ_VBLANK4:
		dce_v8_0_set_crtc_vblank_interrupt_state(adev, 3, state);
		break;
	case AMDGPU_CRTC_IRQ_VBLANK5:
		dce_v8_0_set_crtc_vblank_interrupt_state(adev, 4, state);
		break;
	case AMDGPU_CRTC_IRQ_VBLANK6:
		dce_v8_0_set_crtc_vblank_interrupt_state(adev, 5, state);
		break;
	case AMDGPU_CRTC_IRQ_VLINE1:
		dce_v8_0_set_crtc_vline_interrupt_state(adev, 0, state);
		break;
	case AMDGPU_CRTC_IRQ_VLINE2:
		dce_v8_0_set_crtc_vline_interrupt_state(adev, 1, state);
		break;
	case AMDGPU_CRTC_IRQ_VLINE3:
		dce_v8_0_set_crtc_vline_interrupt_state(adev, 2, state);
		break;
	case AMDGPU_CRTC_IRQ_VLINE4:
		dce_v8_0_set_crtc_vline_interrupt_state(adev, 3, state);
		break;
	case AMDGPU_CRTC_IRQ_VLINE5:
		dce_v8_0_set_crtc_vline_interrupt_state(adev, 4, state);
		break;
	case AMDGPU_CRTC_IRQ_VLINE6:
		dce_v8_0_set_crtc_vline_interrupt_state(adev, 5, state);
		break;
	default:
		break;
	}
	return 0;
}

static int dce_v8_0_crtc_irq(struct amdgpu_device *adev,
			     struct amdgpu_irq_src *source,
			     struct amdgpu_iv_entry *entry)
{
	unsigned crtc = entry->src_id - 1;
	uint32_t disp_int = RREG32(interrupt_status_offsets[crtc].reg);
	unsigned irq_type = amdgpu_crtc_idx_to_irq_type(adev, crtc);

	switch (entry->src_data) {
	case 0: /* vblank */
		if (disp_int & interrupt_status_offsets[crtc].vblank)
			WREG32(mmLB_VBLANK_STATUS + crtc_offsets[crtc], LB_VBLANK_STATUS__VBLANK_ACK_MASK);
		else
			DRM_DEBUG("IH: IH event w/o asserted irq bit?\n");

		if (amdgpu_irq_enabled(adev, source, irq_type)) {
			drm_handle_vblank(adev->ddev, crtc);
		}
		DRM_DEBUG("IH: D%d vblank\n", crtc + 1);

		break;
	case 1: /* vline */
		if (disp_int & interrupt_status_offsets[crtc].vline)
			WREG32(mmLB_VLINE_STATUS + crtc_offsets[crtc], LB_VLINE_STATUS__VLINE_ACK_MASK);
		else
			DRM_DEBUG("IH: IH event w/o asserted irq bit?\n");

		DRM_DEBUG("IH: D%d vline\n", crtc + 1);

		break;
	default:
		DRM_DEBUG("Unhandled interrupt: %d %d\n", entry->src_id, entry->src_data);
		break;
	}

	return 0;
}

static int dce_v8_0_set_pageflip_interrupt_state(struct amdgpu_device *adev,
						 struct amdgpu_irq_src *src,
						 unsigned type,
						 enum amdgpu_interrupt_state state)
{
	u32 reg;

	if (type >= adev->mode_info.num_crtc) {
		DRM_ERROR("invalid pageflip crtc %d\n", type);
		return -EINVAL;
	}

	reg = RREG32(mmGRPH_INTERRUPT_CONTROL + crtc_offsets[type]);
	if (state == AMDGPU_IRQ_STATE_DISABLE)
		WREG32(mmGRPH_INTERRUPT_CONTROL + crtc_offsets[type],
		       reg & ~GRPH_INTERRUPT_CONTROL__GRPH_PFLIP_INT_MASK_MASK);
	else
		WREG32(mmGRPH_INTERRUPT_CONTROL + crtc_offsets[type],
		       reg | GRPH_INTERRUPT_CONTROL__GRPH_PFLIP_INT_MASK_MASK);

	return 0;
}

static int dce_v8_0_pageflip_irq(struct amdgpu_device *adev,
				struct amdgpu_irq_src *source,
				struct amdgpu_iv_entry *entry)
{
	unsigned long flags;
	unsigned crtc_id;
	struct amdgpu_crtc *amdgpu_crtc;
	struct amdgpu_flip_work *works;

	crtc_id = (entry->src_id - 8) >> 1;
	amdgpu_crtc = adev->mode_info.crtcs[crtc_id];

	if (crtc_id >= adev->mode_info.num_crtc) {
		DRM_ERROR("invalid pageflip crtc %d\n", crtc_id);
		return -EINVAL;
	}

	if (RREG32(mmGRPH_INTERRUPT_STATUS + crtc_offsets[crtc_id]) &
	    GRPH_INTERRUPT_STATUS__GRPH_PFLIP_INT_OCCURRED_MASK)
		WREG32(mmGRPH_INTERRUPT_STATUS + crtc_offsets[crtc_id],
		       GRPH_INTERRUPT_STATUS__GRPH_PFLIP_INT_CLEAR_MASK);

	/* IRQ could occur when in initial stage */
	if (amdgpu_crtc == NULL)
		return 0;

	spin_lock_irqsave(&adev->ddev->event_lock, flags);
	works = amdgpu_crtc->pflip_works;
	if (amdgpu_crtc->pflip_status != AMDGPU_FLIP_SUBMITTED){
		DRM_DEBUG_DRIVER("amdgpu_crtc->pflip_status = %d != "
						"AMDGPU_FLIP_SUBMITTED(%d)\n",
						amdgpu_crtc->pflip_status,
						AMDGPU_FLIP_SUBMITTED);
		spin_unlock_irqrestore(&adev->ddev->event_lock, flags);
		return 0;
	}

	/* page flip completed. clean up */
	amdgpu_crtc->pflip_status = AMDGPU_FLIP_NONE;
	amdgpu_crtc->pflip_works = NULL;

	/* wakeup usersapce */
	if (works->event)
		drm_send_vblank_event(adev->ddev, crtc_id, works->event);

	spin_unlock_irqrestore(&adev->ddev->event_lock, flags);

	drm_vblank_put(adev->ddev, amdgpu_crtc->crtc_id);
	queue_work(amdgpu_crtc->pflip_queue, &works->unpin_work);

	return 0;
}

static int dce_v8_0_hpd_irq(struct amdgpu_device *adev,
			    struct amdgpu_irq_src *source,
			    struct amdgpu_iv_entry *entry)
{
	uint32_t disp_int, mask, int_control, tmp;
	unsigned hpd;

	if (entry->src_data >= adev->mode_info.num_hpd) {
		DRM_DEBUG("Unhandled interrupt: %d %d\n", entry->src_id, entry->src_data);
		return 0;
	}

	hpd = entry->src_data;
	disp_int = RREG32(interrupt_status_offsets[hpd].reg);
	mask = interrupt_status_offsets[hpd].hpd;
	int_control = hpd_int_control_offsets[hpd];

	if (disp_int & mask) {
		tmp = RREG32(int_control);
		tmp |= DC_HPD1_INT_CONTROL__DC_HPD1_INT_ACK_MASK;
		WREG32(int_control, tmp);
		schedule_work(&adev->hotplug_work);
		DRM_DEBUG("IH: HPD%d\n", hpd + 1);
	}

	return 0;

}

static int dce_v8_0_set_clockgating_state(void *handle,
					  enum amd_clockgating_state state)
{
	return 0;
}

static int dce_v8_0_set_powergating_state(void *handle,
					  enum amd_powergating_state state)
{
	return 0;
}

const struct amd_ip_funcs dce_v8_0_ip_funcs = {
	.early_init = dce_v8_0_early_init,
	.late_init = NULL,
	.sw_init = dce_v8_0_sw_init,
	.sw_fini = dce_v8_0_sw_fini,
	.hw_init = dce_v8_0_hw_init,
	.hw_fini = dce_v8_0_hw_fini,
	.suspend = dce_v8_0_suspend,
	.resume = dce_v8_0_resume,
	.is_idle = dce_v8_0_is_idle,
	.wait_for_idle = dce_v8_0_wait_for_idle,
	.soft_reset = dce_v8_0_soft_reset,
	.print_status = dce_v8_0_print_status,
	.set_clockgating_state = dce_v8_0_set_clockgating_state,
	.set_powergating_state = dce_v8_0_set_powergating_state,
};

static void
dce_v8_0_encoder_mode_set(struct drm_encoder *encoder,
			  struct drm_display_mode *mode,
			  struct drm_display_mode *adjusted_mode)
{
	struct amdgpu_encoder *amdgpu_encoder = to_amdgpu_encoder(encoder);

	amdgpu_encoder->pixel_clock = adjusted_mode->clock;

	/* need to call this here rather than in prepare() since we need some crtc info */
	amdgpu_atombios_encoder_dpms(encoder, DRM_MODE_DPMS_OFF);

	/* set scaler clears this on some chips */
	dce_v8_0_set_interleave(encoder->crtc, mode);

	if (amdgpu_atombios_encoder_get_encoder_mode(encoder) == ATOM_ENCODER_MODE_HDMI) {
		dce_v8_0_afmt_enable(encoder, true);
		dce_v8_0_afmt_setmode(encoder, adjusted_mode);
	}
}

static void dce_v8_0_encoder_prepare(struct drm_encoder *encoder)
{
	struct amdgpu_device *adev = encoder->dev->dev_private;
	struct amdgpu_encoder *amdgpu_encoder = to_amdgpu_encoder(encoder);
	struct drm_connector *connector = amdgpu_get_connector_for_encoder(encoder);

	if ((amdgpu_encoder->active_device &
	     (ATOM_DEVICE_DFP_SUPPORT | ATOM_DEVICE_LCD_SUPPORT)) ||
	    (amdgpu_encoder_get_dp_bridge_encoder_id(encoder) !=
	     ENCODER_OBJECT_ID_NONE)) {
		struct amdgpu_encoder_atom_dig *dig = amdgpu_encoder->enc_priv;
		if (dig) {
			dig->dig_encoder = dce_v8_0_pick_dig_encoder(encoder);
			if (amdgpu_encoder->active_device & ATOM_DEVICE_DFP_SUPPORT)
				dig->afmt = adev->mode_info.afmt[dig->dig_encoder];
		}
	}

	amdgpu_atombios_scratch_regs_lock(adev, true);

	if (connector) {
		struct amdgpu_connector *amdgpu_connector = to_amdgpu_connector(connector);

		/* select the clock/data port if it uses a router */
		if (amdgpu_connector->router.cd_valid)
			amdgpu_i2c_router_select_cd_port(amdgpu_connector);

		/* turn eDP panel on for mode set */
		if (connector->connector_type == DRM_MODE_CONNECTOR_eDP)
			amdgpu_atombios_encoder_set_edp_panel_power(connector,
							     ATOM_TRANSMITTER_ACTION_POWER_ON);
	}

	/* this is needed for the pll/ss setup to work correctly in some cases */
	amdgpu_atombios_encoder_set_crtc_source(encoder);
	/* set up the FMT blocks */
	dce_v8_0_program_fmt(encoder);
}

static void dce_v8_0_encoder_commit(struct drm_encoder *encoder)
{
	struct drm_device *dev = encoder->dev;
	struct amdgpu_device *adev = dev->dev_private;

	/* need to call this here as we need the crtc set up */
	amdgpu_atombios_encoder_dpms(encoder, DRM_MODE_DPMS_ON);
	amdgpu_atombios_scratch_regs_lock(adev, false);
}

static void dce_v8_0_encoder_disable(struct drm_encoder *encoder)
{
	struct amdgpu_encoder *amdgpu_encoder = to_amdgpu_encoder(encoder);
	struct amdgpu_encoder_atom_dig *dig;

	amdgpu_atombios_encoder_dpms(encoder, DRM_MODE_DPMS_OFF);

	if (amdgpu_atombios_encoder_is_digital(encoder)) {
		if (amdgpu_atombios_encoder_get_encoder_mode(encoder) == ATOM_ENCODER_MODE_HDMI)
			dce_v8_0_afmt_enable(encoder, false);
		dig = amdgpu_encoder->enc_priv;
		dig->dig_encoder = -1;
	}
	amdgpu_encoder->active_device = 0;
}

/* these are handled by the primary encoders */
static void dce_v8_0_ext_prepare(struct drm_encoder *encoder)
{

}

static void dce_v8_0_ext_commit(struct drm_encoder *encoder)
{

}

static void
dce_v8_0_ext_mode_set(struct drm_encoder *encoder,
		      struct drm_display_mode *mode,
		      struct drm_display_mode *adjusted_mode)
{

}

static void dce_v8_0_ext_disable(struct drm_encoder *encoder)
{

}

static void
dce_v8_0_ext_dpms(struct drm_encoder *encoder, int mode)
{

}

static bool dce_v8_0_ext_mode_fixup(struct drm_encoder *encoder,
				    const struct drm_display_mode *mode,
				    struct drm_display_mode *adjusted_mode)
{
	return true;
}

static const struct drm_encoder_helper_funcs dce_v8_0_ext_helper_funcs = {
	.dpms = dce_v8_0_ext_dpms,
	.mode_fixup = dce_v8_0_ext_mode_fixup,
	.prepare = dce_v8_0_ext_prepare,
	.mode_set = dce_v8_0_ext_mode_set,
	.commit = dce_v8_0_ext_commit,
	.disable = dce_v8_0_ext_disable,
	/* no detect for TMDS/LVDS yet */
};

static const struct drm_encoder_helper_funcs dce_v8_0_dig_helper_funcs = {
	.dpms = amdgpu_atombios_encoder_dpms,
	.mode_fixup = amdgpu_atombios_encoder_mode_fixup,
	.prepare = dce_v8_0_encoder_prepare,
	.mode_set = dce_v8_0_encoder_mode_set,
	.commit = dce_v8_0_encoder_commit,
	.disable = dce_v8_0_encoder_disable,
	.detect = amdgpu_atombios_encoder_dig_detect,
};

static const struct drm_encoder_helper_funcs dce_v8_0_dac_helper_funcs = {
	.dpms = amdgpu_atombios_encoder_dpms,
	.mode_fixup = amdgpu_atombios_encoder_mode_fixup,
	.prepare = dce_v8_0_encoder_prepare,
	.mode_set = dce_v8_0_encoder_mode_set,
	.commit = dce_v8_0_encoder_commit,
	.detect = amdgpu_atombios_encoder_dac_detect,
};

static void dce_v8_0_encoder_destroy(struct drm_encoder *encoder)
{
	struct amdgpu_encoder *amdgpu_encoder = to_amdgpu_encoder(encoder);
	if (amdgpu_encoder->devices & (ATOM_DEVICE_LCD_SUPPORT))
		amdgpu_atombios_encoder_fini_backlight(amdgpu_encoder);
	kfree(amdgpu_encoder->enc_priv);
	drm_encoder_cleanup(encoder);
	kfree(amdgpu_encoder);
}

static const struct drm_encoder_funcs dce_v8_0_encoder_funcs = {
	.destroy = dce_v8_0_encoder_destroy,
};

static void dce_v8_0_encoder_add(struct amdgpu_device *adev,
				 uint32_t encoder_enum,
				 uint32_t supported_device,
				 u16 caps)
{
	struct drm_device *dev = adev->ddev;
	struct drm_encoder *encoder;
	struct amdgpu_encoder *amdgpu_encoder;

	/* see if we already added it */
	list_for_each_entry(encoder, &dev->mode_config.encoder_list, head) {
		amdgpu_encoder = to_amdgpu_encoder(encoder);
		if (amdgpu_encoder->encoder_enum == encoder_enum) {
			amdgpu_encoder->devices |= supported_device;
			return;
		}

	}

	/* add a new one */
	amdgpu_encoder = kzalloc(sizeof(struct amdgpu_encoder), GFP_KERNEL);
	if (!amdgpu_encoder)
		return;

	encoder = &amdgpu_encoder->base;
	switch (adev->mode_info.num_crtc) {
	case 1:
		encoder->possible_crtcs = 0x1;
		break;
	case 2:
	default:
		encoder->possible_crtcs = 0x3;
		break;
	case 4:
		encoder->possible_crtcs = 0xf;
		break;
	case 6:
		encoder->possible_crtcs = 0x3f;
		break;
	}

	amdgpu_encoder->enc_priv = NULL;

	amdgpu_encoder->encoder_enum = encoder_enum;
	amdgpu_encoder->encoder_id = (encoder_enum & OBJECT_ID_MASK) >> OBJECT_ID_SHIFT;
	amdgpu_encoder->devices = supported_device;
	amdgpu_encoder->rmx_type = RMX_OFF;
	amdgpu_encoder->underscan_type = UNDERSCAN_OFF;
	amdgpu_encoder->is_ext_encoder = false;
	amdgpu_encoder->caps = caps;

	switch (amdgpu_encoder->encoder_id) {
	case ENCODER_OBJECT_ID_INTERNAL_KLDSCP_DAC1:
	case ENCODER_OBJECT_ID_INTERNAL_KLDSCP_DAC2:
		drm_encoder_init(dev, encoder, &dce_v8_0_encoder_funcs,
				 DRM_MODE_ENCODER_DAC);
		drm_encoder_helper_add(encoder, &dce_v8_0_dac_helper_funcs);
		break;
	case ENCODER_OBJECT_ID_INTERNAL_KLDSCP_DVO1:
	case ENCODER_OBJECT_ID_INTERNAL_UNIPHY:
	case ENCODER_OBJECT_ID_INTERNAL_UNIPHY1:
	case ENCODER_OBJECT_ID_INTERNAL_UNIPHY2:
	case ENCODER_OBJECT_ID_INTERNAL_UNIPHY3:
		if (amdgpu_encoder->devices & (ATOM_DEVICE_LCD_SUPPORT)) {
			amdgpu_encoder->rmx_type = RMX_FULL;
			drm_encoder_init(dev, encoder, &dce_v8_0_encoder_funcs,
					 DRM_MODE_ENCODER_LVDS);
			amdgpu_encoder->enc_priv = amdgpu_atombios_encoder_get_lcd_info(amdgpu_encoder);
		} else if (amdgpu_encoder->devices & (ATOM_DEVICE_CRT_SUPPORT)) {
			drm_encoder_init(dev, encoder, &dce_v8_0_encoder_funcs,
					 DRM_MODE_ENCODER_DAC);
			amdgpu_encoder->enc_priv = amdgpu_atombios_encoder_get_dig_info(amdgpu_encoder);
		} else {
			drm_encoder_init(dev, encoder, &dce_v8_0_encoder_funcs,
					 DRM_MODE_ENCODER_TMDS);
			amdgpu_encoder->enc_priv = amdgpu_atombios_encoder_get_dig_info(amdgpu_encoder);
		}
		drm_encoder_helper_add(encoder, &dce_v8_0_dig_helper_funcs);
		break;
	case ENCODER_OBJECT_ID_SI170B:
	case ENCODER_OBJECT_ID_CH7303:
	case ENCODER_OBJECT_ID_EXTERNAL_SDVOA:
	case ENCODER_OBJECT_ID_EXTERNAL_SDVOB:
	case ENCODER_OBJECT_ID_TITFP513:
	case ENCODER_OBJECT_ID_VT1623:
	case ENCODER_OBJECT_ID_HDMI_SI1930:
	case ENCODER_OBJECT_ID_TRAVIS:
	case ENCODER_OBJECT_ID_NUTMEG:
		/* these are handled by the primary encoders */
		amdgpu_encoder->is_ext_encoder = true;
		if (amdgpu_encoder->devices & (ATOM_DEVICE_LCD_SUPPORT))
			drm_encoder_init(dev, encoder, &dce_v8_0_encoder_funcs,
					 DRM_MODE_ENCODER_LVDS);
		else if (amdgpu_encoder->devices & (ATOM_DEVICE_CRT_SUPPORT))
			drm_encoder_init(dev, encoder, &dce_v8_0_encoder_funcs,
					 DRM_MODE_ENCODER_DAC);
		else
			drm_encoder_init(dev, encoder, &dce_v8_0_encoder_funcs,
					 DRM_MODE_ENCODER_TMDS);
		drm_encoder_helper_add(encoder, &dce_v8_0_ext_helper_funcs);
		break;
	}
}

static const struct amdgpu_display_funcs dce_v8_0_display_funcs = {
	.set_vga_render_state = &dce_v8_0_set_vga_render_state,
	.bandwidth_update = &dce_v8_0_bandwidth_update,
	.vblank_get_counter = &dce_v8_0_vblank_get_counter,
	.vblank_wait = &dce_v8_0_vblank_wait,
	.is_display_hung = &dce_v8_0_is_display_hung,
	.backlight_set_level = &amdgpu_atombios_encoder_set_backlight_level,
	.backlight_get_level = &amdgpu_atombios_encoder_get_backlight_level,
	.hpd_sense = &dce_v8_0_hpd_sense,
	.hpd_set_polarity = &dce_v8_0_hpd_set_polarity,
	.hpd_get_gpio_reg = &dce_v8_0_hpd_get_gpio_reg,
	.page_flip = &dce_v8_0_page_flip,
	.page_flip_get_scanoutpos = &dce_v8_0_crtc_get_scanoutpos,
	.add_encoder = &dce_v8_0_encoder_add,
	.add_connector = &amdgpu_connector_add,
	.stop_mc_access = &dce_v8_0_stop_mc_access,
	.resume_mc_access = &dce_v8_0_resume_mc_access,
};

static void dce_v8_0_set_display_funcs(struct amdgpu_device *adev)
{
	if (adev->mode_info.funcs == NULL)
		adev->mode_info.funcs = &dce_v8_0_display_funcs;
}

static const struct amdgpu_irq_src_funcs dce_v8_0_crtc_irq_funcs = {
	.set = dce_v8_0_set_crtc_interrupt_state,
	.process = dce_v8_0_crtc_irq,
};

static const struct amdgpu_irq_src_funcs dce_v8_0_pageflip_irq_funcs = {
	.set = dce_v8_0_set_pageflip_interrupt_state,
	.process = dce_v8_0_pageflip_irq,
};

static const struct amdgpu_irq_src_funcs dce_v8_0_hpd_irq_funcs = {
	.set = dce_v8_0_set_hpd_interrupt_state,
	.process = dce_v8_0_hpd_irq,
};

static void dce_v8_0_set_irq_funcs(struct amdgpu_device *adev)
{
	adev->crtc_irq.num_types = AMDGPU_CRTC_IRQ_LAST;
	adev->crtc_irq.funcs = &dce_v8_0_crtc_irq_funcs;

	adev->pageflip_irq.num_types = AMDGPU_PAGEFLIP_IRQ_LAST;
	adev->pageflip_irq.funcs = &dce_v8_0_pageflip_irq_funcs;

	adev->hpd_irq.num_types = AMDGPU_HPD_LAST;
	adev->hpd_irq.funcs = &dce_v8_0_hpd_irq_funcs;
}<|MERGE_RESOLUTION|>--- conflicted
+++ resolved
@@ -2993,15 +2993,7 @@
 
 	amdgpu_atombios_scratch_regs_save(adev);
 
-<<<<<<< HEAD
-	dce_v8_0_hpd_fini(adev);
-
-	dce_v8_0_pageflip_interrupt_fini(adev);
-
-	return 0;
-=======
 	return dce_v8_0_hw_fini(handle);
->>>>>>> 816d2206
 }
 
 static int dce_v8_0_resume(void *handle)
@@ -3021,16 +3013,7 @@
 						    bl_level);
 	}
 
-<<<<<<< HEAD
-	/* initialize hpd */
-	dce_v8_0_hpd_init(adev);
-
-	dce_v8_0_pageflip_interrupt_init(adev);
-
-	return 0;
-=======
 	return ret;
->>>>>>> 816d2206
 }
 
 static bool dce_v8_0_is_idle(void *handle)
